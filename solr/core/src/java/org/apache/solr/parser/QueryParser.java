/* Generated By:JavaCC: Do not edit this line. QueryParser.java */
package org.apache.solr.parser;

import java.io.StringReader;
import java.util.ArrayList;
import java.util.Arrays;
import java.util.HashSet;
import java.util.List;
import java.util.Set;

import org.apache.lucene.analysis.Analyzer;
import org.apache.lucene.search.BooleanClause;
import org.apache.lucene.search.Query;
import org.apache.solr.search.SyntaxError;
import org.apache.solr.search.QParser;


public class QueryParser extends SolrQueryParserBase implements QueryParserConstants {
  /** The default operator for parsing queries.
   */
  static public enum Operator { OR, AND }

  /** default split on whitespace behavior */
<<<<<<< HEAD
  public static final boolean DEFAULT_SPLIT_ON_WHITESPACE = true;
=======
  public static final boolean DEFAULT_SPLIT_ON_WHITESPACE = false;
>>>>>>> ea79c668

   public QueryParser(String defaultField, QParser parser) {
    this(new FastCharStream(new StringReader("")));
    init(defaultField, parser);
  }

  /**
   * @see #setSplitOnWhitespace(boolean)
   */
  public boolean getSplitOnWhitespace() {
    return splitOnWhitespace;
  }

  /**
   * Whether query text should be split on whitespace prior to analysis.
   * Default is <code>{@value #DEFAULT_SPLIT_ON_WHITESPACE}</code>.
   */
  public void setSplitOnWhitespace(boolean splitOnWhitespace) {
    this.splitOnWhitespace = splitOnWhitespace;
  }

  private boolean splitOnWhitespace = DEFAULT_SPLIT_ON_WHITESPACE;
  private static Set<Integer> disallowedPostMultiTerm
    = new HashSet<Integer>(Arrays.asList(COLON, STAR, FUZZY_SLOP, CARAT, AND, OR));
  private static boolean allowedPostMultiTerm(int tokenKind) {
    return disallowedPostMultiTerm.contains(tokenKind) == false;
  }

  @Override
  protected Query newFieldQuery(Analyzer analyzer, String field, String queryText,
                                boolean quoted, boolean fieldAutoGenPhraseQueries, boolean fieldEnableGraphQueries)
      throws SyntaxError {
    setAutoGenerateMultiTermSynonymsPhraseQuery(fieldAutoGenPhraseQueries || getAutoGeneratePhraseQueries());
    // Don't auto-quote graph-aware field queries 
    boolean treatAsQuoted = getSplitOnWhitespace()
        ? (quoted || fieldAutoGenPhraseQueries || getAutoGeneratePhraseQueries()) : quoted;
    return super.newFieldQuery(analyzer, field, queryText, treatAsQuoted, false, fieldEnableGraphQueries);
  }

// *   Query  ::= ( Clause )*
// *   Clause ::= ["+", "-"] [<TERM> ":"] ( <TERM> | "(" Query ")" )
  final public int Conjunction() throws ParseException {
  int ret = CONJ_NONE;
    switch ((jj_ntk==-1)?jj_ntk():jj_ntk) {
    case AND:
    case OR:
      switch ((jj_ntk==-1)?jj_ntk():jj_ntk) {
      case AND:
        jj_consume_token(AND);
            ret = CONJ_AND;
        break;
      case OR:
        jj_consume_token(OR);
              ret = CONJ_OR;
        break;
      default:
        jj_la1[0] = jj_gen;
        jj_consume_token(-1);
        throw new ParseException();
      }
      break;
    default:
      jj_la1[1] = jj_gen;
      ;
    }
    {if (true) return ret;}
    throw new Error("Missing return statement in function");
  }

  final public int Modifiers() throws ParseException {
  int ret = MOD_NONE;
    switch ((jj_ntk==-1)?jj_ntk():jj_ntk) {
    case NOT:
    case PLUS:
    case MINUS:
      switch ((jj_ntk==-1)?jj_ntk():jj_ntk) {
      case PLUS:
        jj_consume_token(PLUS);
              ret = MOD_REQ;
        break;
      case MINUS:
        jj_consume_token(MINUS);
                 ret = MOD_NOT;
        break;
      case NOT:
        jj_consume_token(NOT);
               ret = MOD_NOT;
        break;
      default:
        jj_la1[2] = jj_gen;
        jj_consume_token(-1);
        throw new ParseException();
      }
      break;
    default:
      jj_la1[3] = jj_gen;
      ;
    }
    {if (true) return ret;}
    throw new Error("Missing return statement in function");
  }

// This makes sure that there is no garbage after the query string
  final public Query TopLevelQuery(String field) throws ParseException, SyntaxError {
  Query q;
    q = Query(field);
    jj_consume_token(0);
    {if (true) return q;}
    throw new Error("Missing return statement in function");
  }

  final public Query Query(String field) throws ParseException, SyntaxError {
  List<BooleanClause> clauses = new ArrayList<BooleanClause>();
  Query q;
  int conj, mods;
    if (jj_2_1(2)) {
      MultiTerm(field, clauses);
    } else {
      switch ((jj_ntk==-1)?jj_ntk():jj_ntk) {
      case NOT:
      case PLUS:
      case MINUS:
      case BAREOPER:
      case LPAREN:
      case STAR:
      case QUOTED:
      case TERM:
      case PREFIXTERM:
      case WILDTERM:
      case REGEXPTERM:
      case RANGEIN_START:
      case RANGEEX_START:
      case LPARAMS:
      case FILTER:
      case NUMBER:
        mods = Modifiers();
        q = Clause(field);
        addClause(clauses, CONJ_NONE, mods, q);
        break;
      default:
        jj_la1[4] = jj_gen;
        jj_consume_token(-1);
        throw new ParseException();
      }
    }
    label_1:
    while (true) {
      switch ((jj_ntk==-1)?jj_ntk():jj_ntk) {
      case AND:
      case OR:
      case NOT:
      case PLUS:
      case MINUS:
      case BAREOPER:
      case LPAREN:
      case STAR:
      case QUOTED:
      case TERM:
      case PREFIXTERM:
      case WILDTERM:
      case REGEXPTERM:
      case RANGEIN_START:
      case RANGEEX_START:
      case LPARAMS:
      case FILTER:
      case NUMBER:
        ;
        break;
      default:
        jj_la1[5] = jj_gen;
        break label_1;
      }
      if (jj_2_2(2)) {
        MultiTerm(field, clauses);
      } else {
        switch ((jj_ntk==-1)?jj_ntk():jj_ntk) {
        case AND:
        case OR:
        case NOT:
        case PLUS:
        case MINUS:
        case BAREOPER:
        case LPAREN:
        case STAR:
        case QUOTED:
        case TERM:
        case PREFIXTERM:
        case WILDTERM:
        case REGEXPTERM:
        case RANGEIN_START:
        case RANGEEX_START:
        case LPARAMS:
        case FILTER:
        case NUMBER:
          conj = Conjunction();
          mods = Modifiers();
          q = Clause(field);
        addClause(clauses, conj, mods, q);
          break;
        default:
          jj_la1[6] = jj_gen;
          jj_consume_token(-1);
          throw new ParseException();
        }
      }
    }
    if (clauses.size() == 1 && clauses.get(0).getOccur() == BooleanClause.Occur.SHOULD) {
      Query firstQuery = clauses.get(0).getQuery();
      if ( ! (firstQuery instanceof RawQuery) || ((RawQuery)firstQuery).getTermCount() == 1) {
        {if (true) return rawToNormal(firstQuery);}
      }
    }
    {if (true) return getBooleanQuery(clauses);}
    throw new Error("Missing return statement in function");
  }

  final public Query Clause(String field) throws ParseException, SyntaxError {
  Query q;
  Token fieldToken=null, boost=null;
  Token localParams=null;
  int flags = 0;
    if (jj_2_3(2)) {
      switch ((jj_ntk==-1)?jj_ntk():jj_ntk) {
      case TERM:
        fieldToken = jj_consume_token(TERM);
        jj_consume_token(COLON);
                                  field = discardEscapeChar(fieldToken.image);
        break;
      case STAR:
        jj_consume_token(STAR);
        jj_consume_token(COLON);
                         field = "*";
        break;
      default:
        jj_la1[7] = jj_gen;
        jj_consume_token(-1);
        throw new ParseException();
      }
    } else {
      ;
    }
    switch ((jj_ntk==-1)?jj_ntk():jj_ntk) {
    case BAREOPER:
    case STAR:
    case QUOTED:
    case TERM:
    case PREFIXTERM:
    case WILDTERM:
    case REGEXPTERM:
    case RANGEIN_START:
    case RANGEEX_START:
    case NUMBER:
      q = Term(field);
      break;
    case LPAREN:
      jj_consume_token(LPAREN);
      q = Query(field);
      jj_consume_token(RPAREN);
      switch ((jj_ntk==-1)?jj_ntk():jj_ntk) {
      case CARAT:
        jj_consume_token(CARAT);
        boost = jj_consume_token(NUMBER);
        break;
      default:
        jj_la1[8] = jj_gen;
        ;
      }
      break;
    case FILTER:
      jj_consume_token(FILTER);
                 flags=startFilter();
      q = Query(field);
      jj_consume_token(RPAREN);
      switch ((jj_ntk==-1)?jj_ntk():jj_ntk) {
      case CARAT:
        jj_consume_token(CARAT);
        boost = jj_consume_token(NUMBER);
        break;
      default:
        jj_la1[9] = jj_gen;
        ;
      }
                                                                                             q=getFilter(q); restoreFlags(flags);
      break;
    case LPARAMS:
      localParams = jj_consume_token(LPARAMS);
      switch ((jj_ntk==-1)?jj_ntk():jj_ntk) {
      case CARAT:
        jj_consume_token(CARAT);
        boost = jj_consume_token(NUMBER);
        break;
      default:
        jj_la1[10] = jj_gen;
        ;
      }
                                                           q=getLocalParams(field, localParams.image);
      break;
    default:
      jj_la1[11] = jj_gen;
      jj_consume_token(-1);
      throw new ParseException();
    }
    {if (true) return handleBoost(q, boost);}
    throw new Error("Missing return statement in function");
  }

  final public Query Term(String field) throws ParseException, SyntaxError {
  Token term, boost=null, fuzzySlop=null, goop1, goop2;
  boolean prefix = false;
  boolean wildcard = false;
  boolean fuzzy = false;
  boolean regexp = false;
  boolean startInc=false;
  boolean endInc=false;
  Query q;
    switch ((jj_ntk==-1)?jj_ntk():jj_ntk) {
    case BAREOPER:
    case STAR:
    case TERM:
    case PREFIXTERM:
    case WILDTERM:
    case REGEXPTERM:
    case NUMBER:
      switch ((jj_ntk==-1)?jj_ntk():jj_ntk) {
      case TERM:
        term = jj_consume_token(TERM);
        break;
      case STAR:
        term = jj_consume_token(STAR);
                      wildcard=true;
        break;
      case PREFIXTERM:
        term = jj_consume_token(PREFIXTERM);
                            prefix=true;
        break;
      case WILDTERM:
        term = jj_consume_token(WILDTERM);
                          wildcard=true;
        break;
      case REGEXPTERM:
        term = jj_consume_token(REGEXPTERM);
                            regexp=true;
        break;
      case NUMBER:
        term = jj_consume_token(NUMBER);
        break;
      case BAREOPER:
        term = jj_consume_token(BAREOPER);
                          term.image = term.image.substring(0,1);
        break;
      default:
        jj_la1[12] = jj_gen;
        jj_consume_token(-1);
        throw new ParseException();
      }
      switch ((jj_ntk==-1)?jj_ntk():jj_ntk) {
      case CARAT:
      case FUZZY_SLOP:
        switch ((jj_ntk==-1)?jj_ntk():jj_ntk) {
        case CARAT:
          jj_consume_token(CARAT);
          boost = jj_consume_token(NUMBER);
          switch ((jj_ntk==-1)?jj_ntk():jj_ntk) {
          case FUZZY_SLOP:
            fuzzySlop = jj_consume_token(FUZZY_SLOP);
                                                        fuzzy=true;
            break;
          default:
            jj_la1[13] = jj_gen;
            ;
          }
          break;
        case FUZZY_SLOP:
          fuzzySlop = jj_consume_token(FUZZY_SLOP);
                                 fuzzy=true;
          switch ((jj_ntk==-1)?jj_ntk():jj_ntk) {
          case CARAT:
            jj_consume_token(CARAT);
            boost = jj_consume_token(NUMBER);
            break;
          default:
            jj_la1[14] = jj_gen;
            ;
          }
          break;
        default:
          jj_la1[15] = jj_gen;
          jj_consume_token(-1);
          throw new ParseException();
        }
        break;
      default:
        jj_la1[16] = jj_gen;
        ;
      }
      q = handleBareTokenQuery(getField(field), term, fuzzySlop, prefix, wildcard, fuzzy, regexp);
      break;
    case RANGEIN_START:
    case RANGEEX_START:
      switch ((jj_ntk==-1)?jj_ntk():jj_ntk) {
      case RANGEIN_START:
        jj_consume_token(RANGEIN_START);
                        startInc = true;
        break;
      case RANGEEX_START:
        jj_consume_token(RANGEEX_START);
        break;
      default:
        jj_la1[17] = jj_gen;
        jj_consume_token(-1);
        throw new ParseException();
      }
      switch ((jj_ntk==-1)?jj_ntk():jj_ntk) {
      case RANGE_GOOP:
        goop1 = jj_consume_token(RANGE_GOOP);
        break;
      case RANGE_QUOTED:
        goop1 = jj_consume_token(RANGE_QUOTED);
        break;
<<<<<<< HEAD
      default:
        jj_la1[18] = jj_gen;
        jj_consume_token(-1);
        throw new ParseException();
      }
      switch ((jj_ntk==-1)?jj_ntk():jj_ntk) {
=======
>>>>>>> ea79c668
      case RANGE_TO:
        goop1 = jj_consume_token(RANGE_TO);
        break;
      default:
<<<<<<< HEAD
        jj_la1[19] = jj_gen;
        ;
=======
        jj_la1[18] = jj_gen;
        jj_consume_token(-1);
        throw new ParseException();
>>>>>>> ea79c668
      }
      jj_consume_token(RANGE_TO);
      switch ((jj_ntk==-1)?jj_ntk():jj_ntk) {
      case RANGE_GOOP:
        goop2 = jj_consume_token(RANGE_GOOP);
        break;
      case RANGE_QUOTED:
        goop2 = jj_consume_token(RANGE_QUOTED);
        break;
      case RANGE_TO:
        goop2 = jj_consume_token(RANGE_TO);
        break;
      default:
<<<<<<< HEAD
        jj_la1[20] = jj_gen;
=======
        jj_la1[19] = jj_gen;
>>>>>>> ea79c668
        jj_consume_token(-1);
        throw new ParseException();
      }
      switch ((jj_ntk==-1)?jj_ntk():jj_ntk) {
      case RANGEIN_END:
        jj_consume_token(RANGEIN_END);
                      endInc = true;
        break;
      case RANGEEX_END:
        jj_consume_token(RANGEEX_END);
        break;
      default:
<<<<<<< HEAD
        jj_la1[21] = jj_gen;
=======
        jj_la1[20] = jj_gen;
>>>>>>> ea79c668
        jj_consume_token(-1);
        throw new ParseException();
      }
      switch ((jj_ntk==-1)?jj_ntk():jj_ntk) {
      case CARAT:
        jj_consume_token(CARAT);
        boost = jj_consume_token(NUMBER);
        break;
      default:
<<<<<<< HEAD
        jj_la1[22] = jj_gen;
=======
        jj_la1[21] = jj_gen;
>>>>>>> ea79c668
        ;
      }
      boolean startOpen=false;
      boolean endOpen=false;
      if (goop1.kind == RANGE_QUOTED) {
        goop1.image = goop1.image.substring(1, goop1.image.length()-1);
      } else if ("*".equals(goop1.image)) {
        startOpen=true;
      }
      if (goop2.kind == RANGE_QUOTED) {
        goop2.image = goop2.image.substring(1, goop2.image.length()-1);
      } else if ("*".equals(goop2.image)) {
        endOpen=true;
      }
      q = getRangeQuery(getField(field),
                        startOpen ? null : discardEscapeChar(goop1.image),
                        endOpen ? null : discardEscapeChar(goop2.image), startInc, endInc);
      break;
    case QUOTED:
      term = jj_consume_token(QUOTED);
      switch ((jj_ntk==-1)?jj_ntk():jj_ntk) {
      case CARAT:
      case FUZZY_SLOP:
        switch ((jj_ntk==-1)?jj_ntk():jj_ntk) {
        case CARAT:
          jj_consume_token(CARAT);
          boost = jj_consume_token(NUMBER);
          switch ((jj_ntk==-1)?jj_ntk():jj_ntk) {
          case FUZZY_SLOP:
            fuzzySlop = jj_consume_token(FUZZY_SLOP);
                                                        fuzzy=true;
            break;
          default:
<<<<<<< HEAD
            jj_la1[23] = jj_gen;
=======
            jj_la1[22] = jj_gen;
>>>>>>> ea79c668
            ;
          }
          break;
        case FUZZY_SLOP:
          fuzzySlop = jj_consume_token(FUZZY_SLOP);
                                 fuzzy=true;
          switch ((jj_ntk==-1)?jj_ntk():jj_ntk) {
          case CARAT:
            jj_consume_token(CARAT);
            boost = jj_consume_token(NUMBER);
            break;
          default:
<<<<<<< HEAD
            jj_la1[24] = jj_gen;
=======
            jj_la1[23] = jj_gen;
>>>>>>> ea79c668
            ;
          }
          break;
        default:
<<<<<<< HEAD
          jj_la1[25] = jj_gen;
=======
          jj_la1[24] = jj_gen;
>>>>>>> ea79c668
          jj_consume_token(-1);
          throw new ParseException();
        }
        break;
      default:
<<<<<<< HEAD
        jj_la1[26] = jj_gen;
=======
        jj_la1[25] = jj_gen;
>>>>>>> ea79c668
        ;
      }
      q = handleQuotedTerm(getField(field), term, fuzzySlop);
      break;
    default:
<<<<<<< HEAD
      jj_la1[27] = jj_gen;
=======
      jj_la1[26] = jj_gen;
>>>>>>> ea79c668
      jj_consume_token(-1);
      throw new ParseException();
    }
    {if (true) return handleBoost(q, boost);}
    throw new Error("Missing return statement in function");
  }

  final public void MultiTerm(String field, List<BooleanClause> clauses) throws ParseException, SyntaxError {
  Token text;
  List<String> terms = null;
    text = jj_consume_token(TERM);
    if (splitOnWhitespace) {
      Query q = getFieldQuery(getField(field), discardEscapeChar(text.image), false, true);
      addClause(clauses, CONJ_NONE, MOD_NONE, q);
    } else {
      terms = new ArrayList<String>();
      terms.add(discardEscapeChar(text.image));
    }
    if (getToken(1).kind == TERM && allowedPostMultiTerm(getToken(2).kind)) {

    } else {
      jj_consume_token(-1);
      throw new ParseException();
    }
    label_2:
    while (true) {
      text = jj_consume_token(TERM);
      if (splitOnWhitespace) {
        Query q = getFieldQuery(getField(field), discardEscapeChar(text.image), false, true);
        addClause(clauses, CONJ_NONE, MOD_NONE, q);
      } else {
        terms.add(discardEscapeChar(text.image));
      }
      if (getToken(1).kind == TERM && allowedPostMultiTerm(getToken(2).kind)) {
        ;
      } else {
        break label_2;
      }
    }
    if (splitOnWhitespace == false) {
      Query q = getFieldQuery(getField(field), terms, true);
      addMultiTermClause(clauses, q);
    }
  }

  private boolean jj_2_1(int xla) {
    jj_la = xla; jj_lastpos = jj_scanpos = token;
    try { return !jj_3_1(); }
    catch(LookaheadSuccess ls) { return true; }
    finally { jj_save(0, xla); }
  }

  private boolean jj_2_2(int xla) {
    jj_la = xla; jj_lastpos = jj_scanpos = token;
    try { return !jj_3_2(); }
    catch(LookaheadSuccess ls) { return true; }
    finally { jj_save(1, xla); }
  }

  private boolean jj_2_3(int xla) {
    jj_la = xla; jj_lastpos = jj_scanpos = token;
    try { return !jj_3_3(); }
    catch(LookaheadSuccess ls) { return true; }
    finally { jj_save(2, xla); }
  }

  private boolean jj_3R_7() {
    if (jj_scan_token(TERM)) return true;
    return false;
  }

  private boolean jj_3R_4() {
    if (jj_scan_token(TERM)) return true;
    if (jj_scan_token(COLON)) return true;
    return false;
  }

  private boolean jj_3_1() {
    if (jj_3R_3()) return true;
    return false;
  }

  private boolean jj_3R_6() {
    return false;
  }

  private boolean jj_3R_3() {
    if (jj_scan_token(TERM)) return true;
    jj_lookingAhead = true;
    jj_semLA = getToken(1).kind == TERM && allowedPostMultiTerm(getToken(2).kind);
    jj_lookingAhead = false;
    if (!jj_semLA || jj_3R_6()) return true;
    Token xsp;
    if (jj_3R_7()) return true;
    while (true) {
      xsp = jj_scanpos;
      if (jj_3R_7()) { jj_scanpos = xsp; break; }
    }
    return false;
  }

  private boolean jj_3_3() {
    Token xsp;
    xsp = jj_scanpos;
    if (jj_3R_4()) {
    jj_scanpos = xsp;
    if (jj_3R_5()) return true;
    }
    return false;
  }

  private boolean jj_3_2() {
    if (jj_3R_3()) return true;
    return false;
  }

  private boolean jj_3R_5() {
    if (jj_scan_token(STAR)) return true;
    if (jj_scan_token(COLON)) return true;
    return false;
  }

  /** Generated Token Manager. */
  public QueryParserTokenManager token_source;
  /** Current token. */
  public Token token;
  /** Next token. */
  public Token jj_nt;
  private int jj_ntk;
  private Token jj_scanpos, jj_lastpos;
  private int jj_la;
  /** Whether we are looking ahead. */
  private boolean jj_lookingAhead = false;
  private boolean jj_semLA;
  private int jj_gen;
<<<<<<< HEAD
  final private int[] jj_la1 = new int[28];
=======
  final private int[] jj_la1 = new int[27];
>>>>>>> ea79c668
  static private int[] jj_la1_0;
  static private int[] jj_la1_1;
  static {
      jj_la1_init_0();
      jj_la1_init_1();
   }
   private static void jj_la1_init_0() {
<<<<<<< HEAD
      jj_la1_0 = new int[] {0x6000,0x6000,0x38000,0x38000,0xfb4f8000,0xfb4fe000,0xfb4fe000,0x2400000,0x800000,0x800000,0x800000,0xfb4c0000,0x3a440000,0x4000000,0x800000,0x4800000,0x4800000,0xc0000000,0x0,0x0,0x0,0x0,0x800000,0x4000000,0x800000,0x4800000,0x4800000,0xfb440000,};
   }
   private static void jj_la1_init_1() {
      jj_la1_1 = new int[] {0x0,0x0,0x0,0x0,0x7,0x7,0x7,0x0,0x0,0x0,0x0,0x7,0x4,0x0,0x0,0x0,0x0,0x0,0xc0,0x8,0xc0,0x30,0x0,0x0,0x0,0x0,0x0,0x4,};
=======
      jj_la1_0 = new int[] {0x6000,0x6000,0x38000,0x38000,0xfb4f8000,0xfb4fe000,0xfb4fe000,0x2400000,0x800000,0x800000,0x800000,0xfb4c0000,0x3a440000,0x4000000,0x800000,0x4800000,0x4800000,0xc0000000,0x0,0x0,0x0,0x800000,0x4000000,0x800000,0x4800000,0x4800000,0xfb440000,};
   }
   private static void jj_la1_init_1() {
      jj_la1_1 = new int[] {0x0,0x0,0x0,0x0,0x7,0x7,0x7,0x0,0x0,0x0,0x0,0x7,0x4,0x0,0x0,0x0,0x0,0x0,0xc8,0xc8,0x30,0x0,0x0,0x0,0x0,0x0,0x4,};
>>>>>>> ea79c668
   }
  final private JJCalls[] jj_2_rtns = new JJCalls[3];
  private boolean jj_rescan = false;
  private int jj_gc = 0;

  /** Constructor with user supplied CharStream. */
  protected QueryParser(CharStream stream) {
    token_source = new QueryParserTokenManager(stream);
    token = new Token();
    jj_ntk = -1;
    jj_gen = 0;
<<<<<<< HEAD
    for (int i = 0; i < 28; i++) jj_la1[i] = -1;
=======
    for (int i = 0; i < 27; i++) jj_la1[i] = -1;
>>>>>>> ea79c668
    for (int i = 0; i < jj_2_rtns.length; i++) jj_2_rtns[i] = new JJCalls();
  }

  /** Reinitialise. */
  public void ReInit(CharStream stream) {
    token_source.ReInit(stream);
    token = new Token();
    jj_ntk = -1;
    jj_lookingAhead = false;
    jj_gen = 0;
<<<<<<< HEAD
    for (int i = 0; i < 28; i++) jj_la1[i] = -1;
=======
    for (int i = 0; i < 27; i++) jj_la1[i] = -1;
>>>>>>> ea79c668
    for (int i = 0; i < jj_2_rtns.length; i++) jj_2_rtns[i] = new JJCalls();
  }

  /** Constructor with generated Token Manager. */
  protected QueryParser(QueryParserTokenManager tm) {
    token_source = tm;
    token = new Token();
    jj_ntk = -1;
    jj_gen = 0;
<<<<<<< HEAD
    for (int i = 0; i < 28; i++) jj_la1[i] = -1;
=======
    for (int i = 0; i < 27; i++) jj_la1[i] = -1;
>>>>>>> ea79c668
    for (int i = 0; i < jj_2_rtns.length; i++) jj_2_rtns[i] = new JJCalls();
  }

  /** Reinitialise. */
  public void ReInit(QueryParserTokenManager tm) {
    token_source = tm;
    token = new Token();
    jj_ntk = -1;
    jj_gen = 0;
<<<<<<< HEAD
    for (int i = 0; i < 28; i++) jj_la1[i] = -1;
=======
    for (int i = 0; i < 27; i++) jj_la1[i] = -1;
>>>>>>> ea79c668
    for (int i = 0; i < jj_2_rtns.length; i++) jj_2_rtns[i] = new JJCalls();
  }

  private Token jj_consume_token(int kind) throws ParseException {
    Token oldToken;
    if ((oldToken = token).next != null) token = token.next;
    else token = token.next = token_source.getNextToken();
    jj_ntk = -1;
    if (token.kind == kind) {
      jj_gen++;
      if (++jj_gc > 100) {
        jj_gc = 0;
        for (int i = 0; i < jj_2_rtns.length; i++) {
          JJCalls c = jj_2_rtns[i];
          while (c != null) {
            if (c.gen < jj_gen) c.first = null;
            c = c.next;
          }
        }
      }
      return token;
    }
    token = oldToken;
    jj_kind = kind;
    throw generateParseException();
  }

  static private final class LookaheadSuccess extends java.lang.Error { }
  final private LookaheadSuccess jj_ls = new LookaheadSuccess();
  private boolean jj_scan_token(int kind) {
    if (jj_scanpos == jj_lastpos) {
      jj_la--;
      if (jj_scanpos.next == null) {
        jj_lastpos = jj_scanpos = jj_scanpos.next = token_source.getNextToken();
      } else {
        jj_lastpos = jj_scanpos = jj_scanpos.next;
      }
    } else {
      jj_scanpos = jj_scanpos.next;
    }
    if (jj_rescan) {
      int i = 0; Token tok = token;
      while (tok != null && tok != jj_scanpos) { i++; tok = tok.next; }
      if (tok != null) jj_add_error_token(kind, i);
    }
    if (jj_scanpos.kind != kind) return true;
    if (jj_la == 0 && jj_scanpos == jj_lastpos) throw jj_ls;
    return false;
  }


/** Get the next Token. */
  final public Token getNextToken() {
    if (token.next != null) token = token.next;
    else token = token.next = token_source.getNextToken();
    jj_ntk = -1;
    jj_gen++;
    return token;
  }

/** Get the specific Token. */
  final public Token getToken(int index) {
    Token t = jj_lookingAhead ? jj_scanpos : token;
    for (int i = 0; i < index; i++) {
      if (t.next != null) t = t.next;
      else t = t.next = token_source.getNextToken();
    }
    return t;
  }

  private int jj_ntk() {
    if ((jj_nt=token.next) == null)
      return (jj_ntk = (token.next=token_source.getNextToken()).kind);
    else
      return (jj_ntk = jj_nt.kind);
  }

  private java.util.List<int[]> jj_expentries = new java.util.ArrayList<int[]>();
  private int[] jj_expentry;
  private int jj_kind = -1;
  private int[] jj_lasttokens = new int[100];
  private int jj_endpos;

  private void jj_add_error_token(int kind, int pos) {
    if (pos >= 100) return;
    if (pos == jj_endpos + 1) {
      jj_lasttokens[jj_endpos++] = kind;
    } else if (jj_endpos != 0) {
      jj_expentry = new int[jj_endpos];
      for (int i = 0; i < jj_endpos; i++) {
        jj_expentry[i] = jj_lasttokens[i];
      }
      jj_entries_loop: for (java.util.Iterator<?> it = jj_expentries.iterator(); it.hasNext();) {
        int[] oldentry = (int[])(it.next());
        if (oldentry.length == jj_expentry.length) {
          for (int i = 0; i < jj_expentry.length; i++) {
            if (oldentry[i] != jj_expentry[i]) {
              continue jj_entries_loop;
            }
          }
          jj_expentries.add(jj_expentry);
          break jj_entries_loop;
        }
      }
      if (pos != 0) jj_lasttokens[(jj_endpos = pos) - 1] = kind;
    }
  }

  /** Generate ParseException. */
  public ParseException generateParseException() {
    jj_expentries.clear();
    boolean[] la1tokens = new boolean[40];
    if (jj_kind >= 0) {
      la1tokens[jj_kind] = true;
      jj_kind = -1;
    }
<<<<<<< HEAD
    for (int i = 0; i < 28; i++) {
=======
    for (int i = 0; i < 27; i++) {
>>>>>>> ea79c668
      if (jj_la1[i] == jj_gen) {
        for (int j = 0; j < 32; j++) {
          if ((jj_la1_0[i] & (1<<j)) != 0) {
            la1tokens[j] = true;
          }
          if ((jj_la1_1[i] & (1<<j)) != 0) {
            la1tokens[32+j] = true;
          }
        }
      }
    }
    for (int i = 0; i < 40; i++) {
      if (la1tokens[i]) {
        jj_expentry = new int[1];
        jj_expentry[0] = i;
        jj_expentries.add(jj_expentry);
      }
    }
    jj_endpos = 0;
    jj_rescan_token();
    jj_add_error_token(0, 0);
    int[][] exptokseq = new int[jj_expentries.size()][];
    for (int i = 0; i < jj_expentries.size(); i++) {
      exptokseq[i] = jj_expentries.get(i);
    }
    return new ParseException(token, exptokseq, tokenImage);
  }

  /** Enable tracing. */
  final public void enable_tracing() {
  }

  /** Disable tracing. */
  final public void disable_tracing() {
  }

  private void jj_rescan_token() {
    jj_rescan = true;
    for (int i = 0; i < 3; i++) {
    try {
      JJCalls p = jj_2_rtns[i];
      do {
        if (p.gen > jj_gen) {
          jj_la = p.arg; jj_lastpos = jj_scanpos = p.first;
          switch (i) {
            case 0: jj_3_1(); break;
            case 1: jj_3_2(); break;
            case 2: jj_3_3(); break;
          }
        }
        p = p.next;
      } while (p != null);
      } catch(LookaheadSuccess ls) { }
    }
    jj_rescan = false;
  }

  private void jj_save(int index, int xla) {
    JJCalls p = jj_2_rtns[index];
    while (p.gen > jj_gen) {
      if (p.next == null) { p = p.next = new JJCalls(); break; }
      p = p.next;
    }
    p.gen = jj_gen + xla - jj_la; p.first = token; p.arg = xla;
  }

  static final class JJCalls {
    int gen;
    Token first;
    int arg;
    JJCalls next;
  }

}<|MERGE_RESOLUTION|>--- conflicted
+++ resolved
@@ -21,11 +21,7 @@
   static public enum Operator { OR, AND }
 
   /** default split on whitespace behavior */
-<<<<<<< HEAD
-  public static final boolean DEFAULT_SPLIT_ON_WHITESPACE = true;
-=======
   public static final boolean DEFAULT_SPLIT_ON_WHITESPACE = false;
->>>>>>> ea79c668
 
    public QueryParser(String defaultField, QParser parser) {
     this(new FastCharStream(new StringReader("")));
@@ -445,28 +441,14 @@
       case RANGE_QUOTED:
         goop1 = jj_consume_token(RANGE_QUOTED);
         break;
-<<<<<<< HEAD
+      case RANGE_TO:
+        goop1 = jj_consume_token(RANGE_TO);
+        break;
       default:
         jj_la1[18] = jj_gen;
         jj_consume_token(-1);
         throw new ParseException();
       }
-      switch ((jj_ntk==-1)?jj_ntk():jj_ntk) {
-=======
->>>>>>> ea79c668
-      case RANGE_TO:
-        goop1 = jj_consume_token(RANGE_TO);
-        break;
-      default:
-<<<<<<< HEAD
-        jj_la1[19] = jj_gen;
-        ;
-=======
-        jj_la1[18] = jj_gen;
-        jj_consume_token(-1);
-        throw new ParseException();
->>>>>>> ea79c668
-      }
       jj_consume_token(RANGE_TO);
       switch ((jj_ntk==-1)?jj_ntk():jj_ntk) {
       case RANGE_GOOP:
@@ -479,11 +461,7 @@
         goop2 = jj_consume_token(RANGE_TO);
         break;
       default:
-<<<<<<< HEAD
-        jj_la1[20] = jj_gen;
-=======
         jj_la1[19] = jj_gen;
->>>>>>> ea79c668
         jj_consume_token(-1);
         throw new ParseException();
       }
@@ -496,11 +474,7 @@
         jj_consume_token(RANGEEX_END);
         break;
       default:
-<<<<<<< HEAD
-        jj_la1[21] = jj_gen;
-=======
         jj_la1[20] = jj_gen;
->>>>>>> ea79c668
         jj_consume_token(-1);
         throw new ParseException();
       }
@@ -510,11 +484,7 @@
         boost = jj_consume_token(NUMBER);
         break;
       default:
-<<<<<<< HEAD
-        jj_la1[22] = jj_gen;
-=======
         jj_la1[21] = jj_gen;
->>>>>>> ea79c668
         ;
       }
       boolean startOpen=false;
@@ -548,11 +518,7 @@
                                                         fuzzy=true;
             break;
           default:
-<<<<<<< HEAD
-            jj_la1[23] = jj_gen;
-=======
             jj_la1[22] = jj_gen;
->>>>>>> ea79c668
             ;
           }
           break;
@@ -565,40 +531,24 @@
             boost = jj_consume_token(NUMBER);
             break;
           default:
-<<<<<<< HEAD
-            jj_la1[24] = jj_gen;
-=======
             jj_la1[23] = jj_gen;
->>>>>>> ea79c668
             ;
           }
           break;
         default:
-<<<<<<< HEAD
-          jj_la1[25] = jj_gen;
-=======
           jj_la1[24] = jj_gen;
->>>>>>> ea79c668
           jj_consume_token(-1);
           throw new ParseException();
         }
         break;
       default:
-<<<<<<< HEAD
-        jj_la1[26] = jj_gen;
-=======
         jj_la1[25] = jj_gen;
->>>>>>> ea79c668
         ;
       }
       q = handleQuotedTerm(getField(field), term, fuzzySlop);
       break;
     default:
-<<<<<<< HEAD
-      jj_la1[27] = jj_gen;
-=======
       jj_la1[26] = jj_gen;
->>>>>>> ea79c668
       jj_consume_token(-1);
       throw new ParseException();
     }
@@ -734,11 +684,7 @@
   private boolean jj_lookingAhead = false;
   private boolean jj_semLA;
   private int jj_gen;
-<<<<<<< HEAD
-  final private int[] jj_la1 = new int[28];
-=======
   final private int[] jj_la1 = new int[27];
->>>>>>> ea79c668
   static private int[] jj_la1_0;
   static private int[] jj_la1_1;
   static {
@@ -746,17 +692,10 @@
       jj_la1_init_1();
    }
    private static void jj_la1_init_0() {
-<<<<<<< HEAD
-      jj_la1_0 = new int[] {0x6000,0x6000,0x38000,0x38000,0xfb4f8000,0xfb4fe000,0xfb4fe000,0x2400000,0x800000,0x800000,0x800000,0xfb4c0000,0x3a440000,0x4000000,0x800000,0x4800000,0x4800000,0xc0000000,0x0,0x0,0x0,0x0,0x800000,0x4000000,0x800000,0x4800000,0x4800000,0xfb440000,};
-   }
-   private static void jj_la1_init_1() {
-      jj_la1_1 = new int[] {0x0,0x0,0x0,0x0,0x7,0x7,0x7,0x0,0x0,0x0,0x0,0x7,0x4,0x0,0x0,0x0,0x0,0x0,0xc0,0x8,0xc0,0x30,0x0,0x0,0x0,0x0,0x0,0x4,};
-=======
       jj_la1_0 = new int[] {0x6000,0x6000,0x38000,0x38000,0xfb4f8000,0xfb4fe000,0xfb4fe000,0x2400000,0x800000,0x800000,0x800000,0xfb4c0000,0x3a440000,0x4000000,0x800000,0x4800000,0x4800000,0xc0000000,0x0,0x0,0x0,0x800000,0x4000000,0x800000,0x4800000,0x4800000,0xfb440000,};
    }
    private static void jj_la1_init_1() {
       jj_la1_1 = new int[] {0x0,0x0,0x0,0x0,0x7,0x7,0x7,0x0,0x0,0x0,0x0,0x7,0x4,0x0,0x0,0x0,0x0,0x0,0xc8,0xc8,0x30,0x0,0x0,0x0,0x0,0x0,0x4,};
->>>>>>> ea79c668
    }
   final private JJCalls[] jj_2_rtns = new JJCalls[3];
   private boolean jj_rescan = false;
@@ -768,11 +707,7 @@
     token = new Token();
     jj_ntk = -1;
     jj_gen = 0;
-<<<<<<< HEAD
-    for (int i = 0; i < 28; i++) jj_la1[i] = -1;
-=======
     for (int i = 0; i < 27; i++) jj_la1[i] = -1;
->>>>>>> ea79c668
     for (int i = 0; i < jj_2_rtns.length; i++) jj_2_rtns[i] = new JJCalls();
   }
 
@@ -783,11 +718,7 @@
     jj_ntk = -1;
     jj_lookingAhead = false;
     jj_gen = 0;
-<<<<<<< HEAD
-    for (int i = 0; i < 28; i++) jj_la1[i] = -1;
-=======
     for (int i = 0; i < 27; i++) jj_la1[i] = -1;
->>>>>>> ea79c668
     for (int i = 0; i < jj_2_rtns.length; i++) jj_2_rtns[i] = new JJCalls();
   }
 
@@ -797,11 +728,7 @@
     token = new Token();
     jj_ntk = -1;
     jj_gen = 0;
-<<<<<<< HEAD
-    for (int i = 0; i < 28; i++) jj_la1[i] = -1;
-=======
     for (int i = 0; i < 27; i++) jj_la1[i] = -1;
->>>>>>> ea79c668
     for (int i = 0; i < jj_2_rtns.length; i++) jj_2_rtns[i] = new JJCalls();
   }
 
@@ -811,11 +738,7 @@
     token = new Token();
     jj_ntk = -1;
     jj_gen = 0;
-<<<<<<< HEAD
-    for (int i = 0; i < 28; i++) jj_la1[i] = -1;
-=======
     for (int i = 0; i < 27; i++) jj_la1[i] = -1;
->>>>>>> ea79c668
     for (int i = 0; i < jj_2_rtns.length; i++) jj_2_rtns[i] = new JJCalls();
   }
 
@@ -932,11 +855,7 @@
       la1tokens[jj_kind] = true;
       jj_kind = -1;
     }
-<<<<<<< HEAD
-    for (int i = 0; i < 28; i++) {
-=======
     for (int i = 0; i < 27; i++) {
->>>>>>> ea79c668
       if (jj_la1[i] == jj_gen) {
         for (int j = 0; j < 32; j++) {
           if ((jj_la1_0[i] & (1<<j)) != 0) {
