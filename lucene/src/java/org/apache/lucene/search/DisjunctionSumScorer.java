--- conflicted
+++ resolved
@@ -89,11 +89,7 @@
     this.minimumNrMatchers = minimumNrMatchers;
     this.subScorers = subScorers;
 
-<<<<<<< HEAD
     scorerDocQueue = initScorerDocQueue();
-=======
-    scorerDocQueue  = initScorerDocQueue();
->>>>>>> 1a9c947c
   }
   
   /** Construct a <code>DisjunctionScorer</code>, using one as the minimum number
@@ -107,16 +103,7 @@
    * initialize <code>scorerDocQueue</code>.
    * @return 
    */
-  private ScorerDocQueue initScorerDocQueue() throws IOException {
-<<<<<<< HEAD
-    ScorerDocQueue queue = new ScorerDocQueue(nrScorers);
-    for (Scorer se : subScorers) {
-      if (se.nextDoc() != NO_MORE_DOCS) {
-        queue.insert(se);
-      }
-    }
-    return queue;
-=======
+ private ScorerDocQueue initScorerDocQueue() throws IOException {
     final ScorerDocQueue docQueue = new ScorerDocQueue(nrScorers);
     for (final Scorer se : subScorers) {
       if (se.nextDoc() != NO_MORE_DOCS) {
@@ -124,8 +111,7 @@
       }
     }
     return docQueue; 
->>>>>>> 1a9c947c
-  }
+ }
 
   /** Scores and collects all matching documents.
    * @param collector The collector to which all matching documents are passed through.
