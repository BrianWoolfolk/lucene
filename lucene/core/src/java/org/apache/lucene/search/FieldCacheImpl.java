package org.apache.lucene.search;

/*
 * Licensed to the Apache Software Foundation (ASF) under one or more
 * contributor license agreements.  See the NOTICE file distributed with
 * this work for additional information regarding copyright ownership.
 * The ASF licenses this file to You under the Apache License, Version 2.0
 * (the "License"); you may not use this file except in compliance with
 * the License.  You may obtain a copy of the License at
 *
 *     http://www.apache.org/licenses/LICENSE-2.0
 *
 * Unless required by applicable law or agreed to in writing, software
 * distributed under the License is distributed on an "AS IS" BASIS,
 * WITHOUT WARRANTIES OR CONDITIONS OF ANY KIND, either express or implied.
 * See the License for the specific language governing permissions and
 * limitations under the License.
 */

import java.io.IOException;
import java.io.PrintStream;
import java.util.ArrayList;
import java.util.HashMap;
import java.util.List;
import java.util.Map;
import java.util.WeakHashMap;

import org.apache.lucene.index.AtomicReader;
import org.apache.lucene.index.BinaryDocValues;
import org.apache.lucene.index.DocTermOrds;
import org.apache.lucene.index.DocsEnum;
import org.apache.lucene.index.FieldInfo;
import org.apache.lucene.index.IndexReader;
import org.apache.lucene.index.NumericDocValues;
import org.apache.lucene.index.SegmentReader;
import org.apache.lucene.index.SortedDocValues;
import org.apache.lucene.index.Terms;
import org.apache.lucene.index.TermsEnum;
import org.apache.lucene.util.ArrayUtil;
import org.apache.lucene.util.Bits;
import org.apache.lucene.util.BytesRef;
import org.apache.lucene.util.FieldCacheSanityChecker;
import org.apache.lucene.util.FixedBitSet;
import org.apache.lucene.util.PagedBytes;
import org.apache.lucene.util.packed.GrowableWriter;
import org.apache.lucene.util.packed.PackedInts;

/**
 * Expert: The default cache implementation, storing all values in memory.
 * A WeakHashMap is used for storage.
 *
 * @since   lucene 1.4
 */
class FieldCacheImpl implements FieldCache {

  private Map<Class<?>,Cache> caches;
  FieldCacheImpl() {
    init();
  }

  private synchronized void init() {
    caches = new HashMap<Class<?>,Cache>(9);
    caches.put(Byte.TYPE, new ByteCache(this));
    caches.put(Short.TYPE, new ShortCache(this));
    caches.put(Integer.TYPE, new IntCache(this));
    caches.put(Float.TYPE, new FloatCache(this));
    caches.put(Long.TYPE, new LongCache(this));
    caches.put(Double.TYPE, new DoubleCache(this));
    caches.put(BinaryDocValues.class, new BinaryDocValuesCache(this));
    caches.put(SortedDocValues.class, new SortedDocValuesCache(this));
    caches.put(DocTermOrds.class, new DocTermOrdsCache(this));
    caches.put(DocsWithFieldCache.class, new DocsWithFieldCache(this));
  }

  @Override
  public synchronized void purgeAllCaches() {
    init();
  }

  @Override
  public synchronized void purge(AtomicReader r) {
    for(Cache c : caches.values()) {
      c.purge(r);
    }
  }

  @Override
  public synchronized CacheEntry[] getCacheEntries() {
    List<CacheEntry> result = new ArrayList<CacheEntry>(17);
    for(final Map.Entry<Class<?>,Cache> cacheEntry: caches.entrySet()) {
      final Cache cache = cacheEntry.getValue();
      final Class<?> cacheType = cacheEntry.getKey();
      synchronized(cache.readerCache) {
        for (final Map.Entry<Object,Map<CacheKey, Object>> readerCacheEntry : cache.readerCache.entrySet()) {
          final Object readerKey = readerCacheEntry.getKey();
          if (readerKey == null) continue;
          final Map<CacheKey, Object> innerCache = readerCacheEntry.getValue();
          for (final Map.Entry<CacheKey, Object> mapEntry : innerCache.entrySet()) {
            CacheKey entry = mapEntry.getKey();
            result.add(new CacheEntry(readerKey, entry.field,
                                      cacheType, entry.custom,
                                      mapEntry.getValue()));
          }
        }
      }
    }
    return result.toArray(new CacheEntry[result.size()]);
  }

<<<<<<< HEAD
=======
  
>>>>>>> e1e1e2c5
  // per-segment fieldcaches don't purge until the shared core closes.
  final SegmentReader.CoreClosedListener purgeCore = new SegmentReader.CoreClosedListener() {
    @Override
    public void onClose(SegmentReader owner) {
      FieldCacheImpl.this.purge(owner);
    }
  };

  // composite/SlowMultiReaderWrapper fieldcaches don't purge until composite reader is closed.
  final IndexReader.ReaderClosedListener purgeReader = new IndexReader.ReaderClosedListener() {
    @Override
    public void onClose(IndexReader owner) {
      assert owner instanceof AtomicReader;
      FieldCacheImpl.this.purge((AtomicReader) owner);
    }
  };
  
  private void initReader(AtomicReader reader) {
    if (reader instanceof SegmentReader) {
      ((SegmentReader) reader).addCoreClosedListener(purgeCore);
    } else {
      // we have a slow reader of some sort, try to register a purge event
      // rather than relying on gc:
      Object key = reader.getCoreCacheKey();
      if (key instanceof AtomicReader) {
        ((AtomicReader)key).addReaderClosedListener(purgeReader); 
      } else {
        // last chance
        reader.addReaderClosedListener(purgeReader);
      }
    }
  }

  /** Expert: Internal cache. */
  abstract static class Cache {

    Cache(FieldCacheImpl wrapper) {
      this.wrapper = wrapper;
    }

    final FieldCacheImpl wrapper;

    final Map<Object,Map<CacheKey,Object>> readerCache = new WeakHashMap<Object,Map<CacheKey,Object>>();
    
    protected abstract Object createValue(AtomicReader reader, CacheKey key, boolean setDocsWithField)
        throws IOException;

    /** Remove this reader from the cache, if present. */
    public void purge(AtomicReader r) {
      Object readerKey = r.getCoreCacheKey();
      synchronized(readerCache) {
        readerCache.remove(readerKey);
      }
    }

    /** Sets the key to the value for the provided reader;
     *  if the key is already set then this doesn't change it. */
    public void put(AtomicReader reader, CacheKey key, Object value) {
      final Object readerKey = reader.getCoreCacheKey();
      synchronized (readerCache) {
        Map<CacheKey,Object> innerCache = readerCache.get(readerKey);
        if (innerCache == null) {
          // First time this reader is using FieldCache
          innerCache = new HashMap<CacheKey,Object>();
          readerCache.put(readerKey, innerCache);
          wrapper.initReader(reader);
        }
        if (innerCache.get(key) == null) {
          innerCache.put(key, value);
        } else {
          // Another thread beat us to it; leave the current
          // value
        }
      }
    }

    public Object get(AtomicReader reader, CacheKey key, boolean setDocsWithField) throws IOException {
      Map<CacheKey,Object> innerCache;
      Object value;
      final Object readerKey = reader.getCoreCacheKey();
      synchronized (readerCache) {
        innerCache = readerCache.get(readerKey);
        if (innerCache == null) {
          // First time this reader is using FieldCache
          innerCache = new HashMap<CacheKey,Object>();
          readerCache.put(readerKey, innerCache);
          wrapper.initReader(reader);
          value = null;
        } else {
          value = innerCache.get(key);
        }
        if (value == null) {
          value = new CreationPlaceholder();
          innerCache.put(key, value);
        }
      }
      if (value instanceof CreationPlaceholder) {
        synchronized (value) {
          CreationPlaceholder progress = (CreationPlaceholder) value;
          if (progress.value == null) {
            progress.value = createValue(reader, key, setDocsWithField);
            synchronized (readerCache) {
              innerCache.put(key, progress.value);
            }

            // Only check if key.custom (the parser) is
            // non-null; else, we check twice for a single
            // call to FieldCache.getXXX
            if (key.custom != null && wrapper != null) {
              final PrintStream infoStream = wrapper.getInfoStream();
              if (infoStream != null) {
                printNewInsanity(infoStream, progress.value);
              }
            }
          }
          return progress.value;
        }
      }
      return value;
    }

    private void printNewInsanity(PrintStream infoStream, Object value) {
      final FieldCacheSanityChecker.Insanity[] insanities = FieldCacheSanityChecker.checkSanity(wrapper);
      for(int i=0;i<insanities.length;i++) {
        final FieldCacheSanityChecker.Insanity insanity = insanities[i];
        final CacheEntry[] entries = insanity.getCacheEntries();
        for(int j=0;j<entries.length;j++) {
          if (entries[j].getValue() == value) {
            // OK this insanity involves our entry
            infoStream.println("WARNING: new FieldCache insanity created\nDetails: " + insanity.toString());
            infoStream.println("\nStack:\n");
            new Throwable().printStackTrace(infoStream);
            break;
          }
        }
      }
    }
  }

  /** Expert: Every composite-key in the internal cache is of this type. */
  static class CacheKey {
    final String field;        // which Field
    final Object custom;       // which custom comparator or parser

    /** Creates one of these objects for a custom comparator/parser. */
    CacheKey(String field, Object custom) {
      this.field = field;
      this.custom = custom;
    }

    /** Two of these are equal iff they reference the same field and type. */
    @Override
    public boolean equals (Object o) {
      if (o instanceof CacheKey) {
        CacheKey other = (CacheKey) o;
        if (other.field.equals(field)) {
          if (other.custom == null) {
            if (custom == null) return true;
          } else if (other.custom.equals (custom)) {
            return true;
          }
        }
      }
      return false;
    }

    /** Composes a hashcode based on the field and type. */
    @Override
    public int hashCode() {
      return field.hashCode() ^ (custom==null ? 0 : custom.hashCode());
    }
  }

  private static abstract class Uninvert {

    public Bits docsWithField;

    public void uninvert(AtomicReader reader, String field, boolean setDocsWithField) throws IOException {
      final int maxDoc = reader.maxDoc();
      Terms terms = reader.terms(field);
      if (terms != null) {
        if (setDocsWithField) {
          final int termsDocCount = terms.getDocCount();
          assert termsDocCount <= maxDoc;
          if (termsDocCount == maxDoc) {
            // Fast case: all docs have this field:
            docsWithField = new Bits.MatchAllBits(maxDoc);
            setDocsWithField = false;
          }
        }
<<<<<<< HEAD

        final TermsEnum termsEnum = terms.iterator(null);

        DocsEnum docs = null;
        FixedBitSet docsWithField = null;
=======
        final TermsEnum termsEnum = parser.termsEnum(terms);
        assert termsEnum != null : "TermsEnum must not be null";
        DocsEnum docs = null;
>>>>>>> e1e1e2c5
        while(true) {
          final BytesRef term = termsEnum.next();
          if (term == null) {
            break;
          }
<<<<<<< HEAD
          try {
            visitTerm(term);
          } catch (StopFillCacheException stop) {
            break;
          }
=======
          final byte termval = parser.parseByte(term);
>>>>>>> e1e1e2c5
          docs = termsEnum.docs(null, docs, DocsEnum.FLAG_NONE);
          while (true) {
            final int docID = docs.nextDoc();
            if (docID == DocIdSetIterator.NO_MORE_DOCS) {
              break;
            }
<<<<<<< HEAD
            visitDoc(docID);
            if (setDocsWithField) {
              if (docsWithField == null) {
                // Lazy init
                this.docsWithField = docsWithField = new FixedBitSet(maxDoc);
=======
            retArray[docID] = termval;
            if (setDocsWithField) {
              if (docsWithField == null) {
                // Lazy init
                docsWithField = new FixedBitSet(maxDoc);
>>>>>>> e1e1e2c5
              }
              docsWithField.set(docID);
            }
          }
        }
      }
    }

    protected abstract void visitTerm(BytesRef term);
    protected abstract void visitDoc(int docID);
  }

  // null Bits means no docs matched
  void setDocsWithField(AtomicReader reader, String field, Bits docsWithField) {
    final int maxDoc = reader.maxDoc();
    final Bits bits;
    if (docsWithField == null) {
      bits = new Bits.MatchNoBits(maxDoc);
    } else if (docsWithField instanceof FixedBitSet) {
      final int numSet = ((FixedBitSet) docsWithField).cardinality();
      if (numSet >= maxDoc) {
        // The cardinality of the BitSet is maxDoc if all documents have a value.
        assert numSet == maxDoc;
        bits = new Bits.MatchAllBits(maxDoc);
      } else {
        bits = docsWithField;
      }
    } else {
      bits = docsWithField;
    }
    caches.get(DocsWithFieldCache.class).put(reader, new CacheKey(field, null), bits);
  }
  
  // inherit javadocs
  public Bytes getBytes (AtomicReader reader, String field, boolean setDocsWithField) throws IOException {
    return getBytes(reader, field, null, setDocsWithField);
  }

  // inherit javadocs
  public Bytes getBytes(AtomicReader reader, String field, ByteParser parser, boolean setDocsWithField)
      throws IOException {
    final NumericDocValues valuesIn = reader.getNumericDocValues(field);
    if (valuesIn != null) {
      // Not cached here by FieldCacheImpl (cached instead
      // per-thread by SegmentReader):
      return new Bytes() {
        @Override
        public byte get(int docID) {
          return (byte) valuesIn.get(docID);
        }
      };
    } else {
      return (Bytes) caches.get(Byte.TYPE).get(reader, new CacheKey(field, parser), setDocsWithField);
    }
  }

  static class BytesFromArray extends Bytes {
    private final byte[] values;

    public BytesFromArray(byte[] values) {
      this.values = values;
    }
    
    @Override
    public byte get(int docID) {
      return values[docID];
    }
  }

  static final class ByteCache extends Cache {
    ByteCache(FieldCacheImpl wrapper) {
      super(wrapper);
    }

    @Override
    protected Object createValue(AtomicReader reader, CacheKey key, boolean setDocsWithField)
        throws IOException {

      int maxDoc = reader.maxDoc();
      final byte[] values;
      final ByteParser parser = (ByteParser) key.custom;
      if (parser == null) {
        // Confusing: must delegate to wrapper (vs simply
        // setting parser = DEFAULT_SHORT_PARSER) so cache
        // key includes DEFAULT_SHORT_PARSER:
        return wrapper.getBytes(reader, key.field, DEFAULT_BYTE_PARSER, setDocsWithField);
      }

      values = new byte[maxDoc];

      Uninvert u = new Uninvert() {
          private byte currentValue;

          @Override
          public void visitTerm(BytesRef term) {
            currentValue = parser.parseByte(term);
          }

          @Override
          public void visitDoc(int docID) {
            values[docID] = currentValue;
          }
        };

      u.uninvert(reader, key.field, setDocsWithField);

      if (setDocsWithField) {
        wrapper.setDocsWithField(reader, key.field, u.docsWithField);
      }

      return new BytesFromArray(values);
    }
  }
  
  // inherit javadocs
  public Shorts getShorts (AtomicReader reader, String field, boolean setDocsWithField) throws IOException {
    return getShorts(reader, field, null, setDocsWithField);
  }

  // inherit javadocs
  public Shorts getShorts(AtomicReader reader, String field, ShortParser parser, boolean setDocsWithField)
      throws IOException {
    final NumericDocValues valuesIn = reader.getNumericDocValues(field);
    if (valuesIn != null) {
      // Not cached here by FieldCacheImpl (cached instead
      // per-thread by SegmentReader):
      return new Shorts() {
        @Override
        public short get(int docID) {
          return (short) valuesIn.get(docID);
        }
      };
    } else {
      return (Shorts) caches.get(Short.TYPE).get(reader, new CacheKey(field, parser), setDocsWithField);
    }
  }

  static class ShortsFromArray extends Shorts {
    private final short[] values;

    public ShortsFromArray(short[] values) {
      this.values = values;
    }
    
    @Override
    public short get(int docID) {
      return values[docID];
    }
  }

  static final class ShortCache extends Cache {
    ShortCache(FieldCacheImpl wrapper) {
      super(wrapper);
    }

    @Override
    protected Object createValue(AtomicReader reader, CacheKey key, boolean setDocsWithField)
        throws IOException {

      int maxDoc = reader.maxDoc();
      final short[] values;
      final ShortParser parser = (ShortParser) key.custom;
      if (parser == null) {
        // Confusing: must delegate to wrapper (vs simply
        // setting parser = DEFAULT_SHORT_PARSER) so cache
        // key includes DEFAULT_SHORT_PARSER:
        return wrapper.getShorts(reader, key.field, DEFAULT_SHORT_PARSER, setDocsWithField);
      }

      values = new short[maxDoc];
      Uninvert u = new Uninvert() {
          private short currentValue;

          @Override
          public void visitTerm(BytesRef term) {
            currentValue = parser.parseShort(term);
          }
<<<<<<< HEAD

          @Override
          public void visitDoc(int docID) {
            values[docID] = currentValue;
          }
        };

      u.uninvert(reader, key.field, setDocsWithField);

=======
        }
        final TermsEnum termsEnum = parser.termsEnum(terms);
        assert termsEnum != null : "TermsEnum must not be null";
        DocsEnum docs = null;
        while(true) {
          final BytesRef term = termsEnum.next();
          if (term == null) {
            break;
          }
          final short termval = parser.parseShort(term);
          docs = termsEnum.docs(null, docs, DocsEnum.FLAG_NONE);
          while (true) {
            final int docID = docs.nextDoc();
            if (docID == DocIdSetIterator.NO_MORE_DOCS) {
              break;
            }
            retArray[docID] = termval;
            if (setDocsWithField) {
              if (docsWithField == null) {
                // Lazy init
                docsWithField = new FixedBitSet(maxDoc);
              }
              docsWithField.set(docID);
            }
          }
        }
      }
>>>>>>> e1e1e2c5
      if (setDocsWithField) {
        wrapper.setDocsWithField(reader, key.field, u.docsWithField);
      }
      return new ShortsFromArray(values);
    }
  }

  // inherit javadocs
  public Ints getInts (AtomicReader reader, String field, boolean setDocsWithField) throws IOException {
    return getInts(reader, field, null, setDocsWithField);
  }

  // inherit javadocs
  public Ints getInts(AtomicReader reader, String field, IntParser parser, boolean setDocsWithField)
      throws IOException {
    final NumericDocValues valuesIn = reader.getNumericDocValues(field);
    if (valuesIn != null) {
      // Not cached here by FieldCacheImpl (cached instead
      // per-thread by SegmentReader):
      return new Ints() {
        @Override
        public int get(int docID) {
          return (int) valuesIn.get(docID);
        }
      };
    } else {
      return (Ints) caches.get(Integer.TYPE).get(reader, new CacheKey(field, parser), setDocsWithField);
    }
  }

  static class IntsFromArray extends Ints {
    private final int[] values;

    public IntsFromArray(int[] values) {
      this.values = values;
    }
    
    @Override
    public int get(int docID) {
      return values[docID];
    }
  }

  private static class HoldsOneThing<T> {
    private T it;

    public void set(T it) {
      this.it = it;
    }

    public T get() {
      return it;
    }
  }

  static final class IntCache extends Cache {
    IntCache(FieldCacheImpl wrapper) {
      super(wrapper);
    }

    @Override
    protected Object createValue(final AtomicReader reader, CacheKey key, boolean setDocsWithField)
        throws IOException {

      final IntParser parser = (IntParser) key.custom;
      if (parser == null) {
        // Confusing: must delegate to wrapper (vs simply
        // setting parser =
        // DEFAULT_INT_PARSER/NUMERIC_UTILS_INT_PARSER) so
        // cache key includes
        // DEFAULT_INT_PARSER/NUMERIC_UTILS_INT_PARSER:
        try {
          return wrapper.getInts(reader, key.field, DEFAULT_INT_PARSER, setDocsWithField);
        } catch (NumberFormatException ne) {
          return wrapper.getInts(reader, key.field, NUMERIC_UTILS_INT_PARSER, setDocsWithField);
        }
      }

<<<<<<< HEAD
      final HoldsOneThing<int[]> valuesRef = new HoldsOneThing<int[]>();

      Uninvert u = new Uninvert() {
          private int currentValue;
          private int[] values;

          @Override
          public void visitTerm(BytesRef term) {
            currentValue = parser.parseInt(term);
            if (values == null) {
              // Lazy alloc so for the numeric field case
              // (which will hit a NumberFormatException
              // when we first try the DEFAULT_INT_PARSER),
              // we don't double-alloc:
              values = new int[reader.maxDoc()];
              valuesRef.set(values);
            }
          }

          @Override
          public void visitDoc(int docID) {
            values[docID] = currentValue;
          }
        };

      u.uninvert(reader, key.field, setDocsWithField);
=======
      Terms terms = reader.terms(field);
      FixedBitSet docsWithField = null;
      if (terms != null) {
        if (setDocsWithField) {
          final int termsDocCount = terms.getDocCount();
          assert termsDocCount <= maxDoc;
          if (termsDocCount == maxDoc) {
            // Fast case: all docs have this field:
            wrapper.setDocsWithField(reader, field, new Bits.MatchAllBits(maxDoc));
            setDocsWithField = false;
          }
        }
        final TermsEnum termsEnum = parser.termsEnum(terms);
        assert termsEnum != null : "TermsEnum must not be null";
        DocsEnum docs = null;
        while(true) {
          final BytesRef term = termsEnum.next();
          if (term == null) {
            break;
          }
          final int termval = parser.parseInt(term);
          if (retArray == null) {
            // late init so numeric fields don't double allocate
            retArray = new int[maxDoc];
          }

          docs = termsEnum.docs(null, docs, DocsEnum.FLAG_NONE);
          while (true) {
            final int docID = docs.nextDoc();
            if (docID == DocIdSetIterator.NO_MORE_DOCS) {
              break;
            }
            retArray[docID] = termval;
            if (setDocsWithField) {
              if (docsWithField == null) {
                // Lazy init
                docsWithField = new FixedBitSet(maxDoc);
              }
              docsWithField.set(docID);
            }
          }
        }
      }
>>>>>>> e1e1e2c5

      if (setDocsWithField) {
        wrapper.setDocsWithField(reader, key.field, u.docsWithField);
      }
      int[] values = valuesRef.get();
      if (values == null) {
        values = new int[reader.maxDoc()];
      }
      return new IntsFromArray(values);
    }
  }

  public Bits getDocsWithField(AtomicReader reader, String field)
      throws IOException {
    return (Bits) caches.get(DocsWithFieldCache.class).get(reader, new CacheKey(field, null), false);
  }

  static final class DocsWithFieldCache extends Cache {
    DocsWithFieldCache(FieldCacheImpl wrapper) {
      super(wrapper);
    }
    
    @Override
    protected Object createValue(AtomicReader reader, CacheKey key, boolean setDocsWithField /* ignored */)
    throws IOException {
      final String field = key.field;
      final FieldInfo fieldInfo = reader.getFieldInfos().fieldInfo(field);
      final int maxDoc = reader.maxDoc();

      if (fieldInfo == null) {
        // field does not exist or has no value
        return new Bits.MatchNoBits(maxDoc);
      } else if (fieldInfo.hasDocValues()) {
        // doc values are dense
        return new Bits.MatchAllBits(maxDoc);
      }

      // Visit all docs that have terms for this field
      FixedBitSet res = null;
      Terms terms = reader.terms(field);
      if (terms != null) {
        final int termsDocCount = terms.getDocCount();
        assert termsDocCount <= maxDoc;
        if (termsDocCount == maxDoc) {
          // Fast case: all docs have this field:
          return new Bits.MatchAllBits(maxDoc);
        }
        final TermsEnum termsEnum = terms.iterator(null);
        DocsEnum docs = null;
        while(true) {
          final BytesRef term = termsEnum.next();
          if (term == null) {
            break;
          }
          if (res == null) {
            // lazy init
            res = new FixedBitSet(maxDoc);
          }

          docs = termsEnum.docs(null, docs, DocsEnum.FLAG_NONE);
          // TODO: use bulk API
          while (true) {
            final int docID = docs.nextDoc();
            if (docID == DocIdSetIterator.NO_MORE_DOCS) {
              break;
            }
            res.set(docID);
          }
        }
      }
      if (res == null) {
        return new Bits.MatchNoBits(maxDoc);
      }
      final int numSet = res.cardinality();
      if (numSet >= maxDoc) {
        // The cardinality of the BitSet is maxDoc if all documents have a value.
        assert numSet == maxDoc;
        return new Bits.MatchAllBits(maxDoc);
      }
      return res;
    }
  }

  // inherit javadocs
  public Floats getFloats (AtomicReader reader, String field, boolean setDocsWithField)
    throws IOException {
    return getFloats(reader, field, null, setDocsWithField);
  }

  // inherit javadocs
  public Floats getFloats(AtomicReader reader, String field, FloatParser parser, boolean setDocsWithField)
    throws IOException {
    final NumericDocValues valuesIn = reader.getNumericDocValues(field);
    if (valuesIn != null) {
      // Not cached here by FieldCacheImpl (cached instead
      // per-thread by SegmentReader):
      return new Floats() {
        @Override
        public float get(int docID) {
          return Float.intBitsToFloat((int) valuesIn.get(docID));
        }
      };
    } else {
      return (Floats) caches.get(Float.TYPE).get(reader, new CacheKey(field, parser), setDocsWithField);
    }
  }

  static class FloatsFromArray extends Floats {
    private final float[] values;

    public FloatsFromArray(float[] values) {
      this.values = values;
    }
    
    @Override
    public float get(int docID) {
      return values[docID];
    }
  }

  static final class FloatCache extends Cache {
    FloatCache(FieldCacheImpl wrapper) {
      super(wrapper);
    }

    @Override
    protected Object createValue(final AtomicReader reader, CacheKey key, boolean setDocsWithField)
        throws IOException {

      final FloatParser parser = (FloatParser) key.custom;
      if (parser == null) {
        // Confusing: must delegate to wrapper (vs simply
        // setting parser =
        // DEFAULT_FLOAT_PARSER/NUMERIC_UTILS_FLOAT_PARSER) so
        // cache key includes
        // DEFAULT_FLOAT_PARSER/NUMERIC_UTILS_FLOAT_PARSER:
        try {
          return wrapper.getFloats(reader, key.field, DEFAULT_FLOAT_PARSER, setDocsWithField);
        } catch (NumberFormatException ne) {
          return wrapper.getFloats(reader, key.field, NUMERIC_UTILS_FLOAT_PARSER, setDocsWithField);
        }
      }

<<<<<<< HEAD
      final HoldsOneThing<float[]> valuesRef = new HoldsOneThing<float[]>();

      Uninvert u = new Uninvert() {
          private float currentValue;
          private float[] values;

          @Override
          public void visitTerm(BytesRef term) {
            currentValue = parser.parseFloat(term);
            if (values == null) {
              // Lazy alloc so for the numeric field case
              // (which will hit a NumberFormatException
              // when we first try the DEFAULT_INT_PARSER),
              // we don't double-alloc:
              values = new float[reader.maxDoc()];
              valuesRef.set(values);
            }
          }
=======
      Terms terms = reader.terms(field);
      FixedBitSet docsWithField = null;
      if (terms != null) {
        if (setDocsWithField) {
          final int termsDocCount = terms.getDocCount();
          assert termsDocCount <= maxDoc;
          if (termsDocCount == maxDoc) {
            // Fast case: all docs have this field:
            wrapper.setDocsWithField(reader, field, new Bits.MatchAllBits(maxDoc));
            setDocsWithField = false;
          }
        }
        final TermsEnum termsEnum = parser.termsEnum(terms);
        assert termsEnum != null : "TermsEnum must not be null";
        DocsEnum docs = null;
        while(true) {
          final BytesRef term = termsEnum.next();
          if (term == null) {
            break;
          }
          final float termval = parser.parseFloat(term);
          if (retArray == null) {
            // late init so numeric fields don't double allocate
            retArray = new float[maxDoc];
          }
          
          docs = termsEnum.docs(null, docs, DocsEnum.FLAG_NONE);
          while (true) {
            final int docID = docs.nextDoc();
            if (docID == DocIdSetIterator.NO_MORE_DOCS) {
              break;
            }
            retArray[docID] = termval;
            if (setDocsWithField) {
              if (docsWithField == null) {
                // Lazy init
                docsWithField = new FixedBitSet(maxDoc);
              }
              docsWithField.set(docID);
            }
          }
        }
      }
>>>>>>> e1e1e2c5

          @Override
          public void visitDoc(int docID) {
            values[docID] = currentValue;
          }
        };

      u.uninvert(reader, key.field, setDocsWithField);

      if (setDocsWithField) {
        wrapper.setDocsWithField(reader, key.field, u.docsWithField);
      }

      float[] values = valuesRef.get();
      if (values == null) {
        values = new float[reader.maxDoc()];
      }
      return new FloatsFromArray(values);
    }
  }

  // inherit javadocs
  public Longs getLongs(AtomicReader reader, String field, boolean setDocsWithField) throws IOException {
    return getLongs(reader, field, null, setDocsWithField);
  }
  
  // inherit javadocs
  public Longs getLongs(AtomicReader reader, String field, FieldCache.LongParser parser, boolean setDocsWithField)
      throws IOException {
    final NumericDocValues valuesIn = reader.getNumericDocValues(field);
    if (valuesIn != null) {
      // Not cached here by FieldCacheImpl (cached instead
      // per-thread by SegmentReader):
      return new Longs() {
        @Override
        public long get(int docID) {
          return valuesIn.get(docID);
        }
      };
    } else {
      return (Longs) caches.get(Long.TYPE).get(reader, new CacheKey(field, parser), setDocsWithField);
    }
  }

  static class LongsFromArray extends Longs {
    private final long[] values;

    public LongsFromArray(long[] values) {
      this.values = values;
    }
    
    @Override
    public long get(int docID) {
      return values[docID];
    }
  }

  static final class LongCache extends Cache {
    LongCache(FieldCacheImpl wrapper) {
      super(wrapper);
    }

    @Override
    protected Object createValue(final AtomicReader reader, CacheKey key, boolean setDocsWithField)
        throws IOException {

      final LongParser parser = (LongParser) key.custom;
      if (parser == null) {
        // Confusing: must delegate to wrapper (vs simply
        // setting parser =
        // DEFAULT_LONG_PARSER/NUMERIC_UTILS_LONG_PARSER) so
        // cache key includes
        // DEFAULT_LONG_PARSER/NUMERIC_UTILS_LONG_PARSER:
        try {
          return wrapper.getLongs(reader, key.field, DEFAULT_LONG_PARSER, setDocsWithField);
        } catch (NumberFormatException ne) {
          return wrapper.getLongs(reader, key.field, NUMERIC_UTILS_LONG_PARSER, setDocsWithField);
        }
      }

<<<<<<< HEAD
      final HoldsOneThing<long[]> valuesRef = new HoldsOneThing<long[]>();

      Uninvert u = new Uninvert() {
          private long currentValue;
          private long[] values;

          @Override
          public void visitTerm(BytesRef term) {
            currentValue = parser.parseLong(term);
            if (values == null) {
              // Lazy alloc so for the numeric field case
              // (which will hit a NumberFormatException
              // when we first try the DEFAULT_INT_PARSER),
              // we don't double-alloc:
              values = new long[reader.maxDoc()];
              valuesRef.set(values);
            }
          }

          @Override
          public void visitDoc(int docID) {
            values[docID] = currentValue;
          }
        };

      u.uninvert(reader, key.field, setDocsWithField);
=======
      Terms terms = reader.terms(field);
      FixedBitSet docsWithField = null;
      if (terms != null) {
        if (setDocsWithField) {
          final int termsDocCount = terms.getDocCount();
          assert termsDocCount <= maxDoc;
          if (termsDocCount == maxDoc) {
            // Fast case: all docs have this field:
            wrapper.setDocsWithField(reader, field, new Bits.MatchAllBits(maxDoc));
            setDocsWithField = false;
          }
        }
        final TermsEnum termsEnum = parser.termsEnum(terms);
        assert termsEnum != null : "TermsEnum must not be null";
        DocsEnum docs = null;
        while(true) {
          final BytesRef term = termsEnum.next();
          if (term == null) {
            break;
          }
          final long termval = parser.parseLong(term);
          if (retArray == null) {
            // late init so numeric fields don't double allocate
            retArray = new long[maxDoc];
          }

          docs = termsEnum.docs(null, docs, DocsEnum.FLAG_NONE);
          while (true) {
            final int docID = docs.nextDoc();
            if (docID == DocIdSetIterator.NO_MORE_DOCS) {
              break;
            }
            retArray[docID] = termval;
            if (setDocsWithField) {
              if (docsWithField == null) {
                // Lazy init
                docsWithField = new FixedBitSet(maxDoc);
              }
              docsWithField.set(docID);
            }
          }
        }
      }
>>>>>>> e1e1e2c5

      if (setDocsWithField) {
        wrapper.setDocsWithField(reader, key.field, u.docsWithField);
      }
      long[] values = valuesRef.get();
      if (values == null) {
        values = new long[reader.maxDoc()];
      }
      return new LongsFromArray(values);
    }
  }

  // inherit javadocs
  public Doubles getDoubles(AtomicReader reader, String field, boolean setDocsWithField)
    throws IOException {
    return getDoubles(reader, field, null, setDocsWithField);
  }

  // inherit javadocs
  public Doubles getDoubles(AtomicReader reader, String field, FieldCache.DoubleParser parser, boolean setDocsWithField)
      throws IOException {
    final NumericDocValues valuesIn = reader.getNumericDocValues(field);
    if (valuesIn != null) {
      // Not cached here by FieldCacheImpl (cached instead
      // per-thread by SegmentReader):
      return new Doubles() {
        @Override
        public double get(int docID) {
          return Double.longBitsToDouble(valuesIn.get(docID));
        }
      };
    } else {
      return (Doubles) caches.get(Double.TYPE).get(reader, new CacheKey(field, parser), setDocsWithField);
    }
  }

  static class DoublesFromArray extends Doubles {
    private final double[] values;

    public DoublesFromArray(double[] values) {
      this.values = values;
    }
    
    @Override
    public double get(int docID) {
      return values[docID];
    }
  }

  static final class DoubleCache extends Cache {
    DoubleCache(FieldCacheImpl wrapper) {
      super(wrapper);
    }

    @Override
    protected Object createValue(final AtomicReader reader, CacheKey key, boolean setDocsWithField)
        throws IOException {

      final DoubleParser parser = (DoubleParser) key.custom;
      if (parser == null) {
        // Confusing: must delegate to wrapper (vs simply
        // setting parser =
        // DEFAULT_DOUBLE_PARSER/NUMERIC_UTILS_DOUBLE_PARSER) so
        // cache key includes
        // DEFAULT_DOUBLE_PARSER/NUMERIC_UTILS_DOUBLE_PARSER:
        try {
          return wrapper.getDoubles(reader, key.field, DEFAULT_DOUBLE_PARSER, setDocsWithField);
        } catch (NumberFormatException ne) {
          return wrapper.getDoubles(reader, key.field, NUMERIC_UTILS_DOUBLE_PARSER, setDocsWithField);
        }
      }

<<<<<<< HEAD
      final HoldsOneThing<double[]> valuesRef = new HoldsOneThing<double[]>();

      Uninvert u = new Uninvert() {
          private double currentValue;
          private double[] values;

          @Override
          public void visitTerm(BytesRef term) {
            currentValue = parser.parseDouble(term);
            if (values == null) {
              // Lazy alloc so for the numeric field case
              // (which will hit a NumberFormatException
              // when we first try the DEFAULT_INT_PARSER),
              // we don't double-alloc:
              values = new double[reader.maxDoc()];
              valuesRef.set(values);
            }
          }

          @Override
          public void visitDoc(int docID) {
            values[docID] = currentValue;
          }
        };

      u.uninvert(reader, key.field, setDocsWithField);

=======
      Terms terms = reader.terms(field);
      FixedBitSet docsWithField = null;
      if (terms != null) {
        if (setDocsWithField) {
          final int termsDocCount = terms.getDocCount();
          assert termsDocCount <= maxDoc;
          if (termsDocCount == maxDoc) {
            // Fast case: all docs have this field:
            wrapper.setDocsWithField(reader, field, new Bits.MatchAllBits(maxDoc));
            setDocsWithField = false;
          }
        }
        final TermsEnum termsEnum = parser.termsEnum(terms);
        assert termsEnum != null : "TermsEnum must not be null";
        DocsEnum docs = null;
        while(true) {
          final BytesRef term = termsEnum.next();
          if (term == null) {
            break;
          }
          final double termval = parser.parseDouble(term);
          if (retArray == null) {
            // late init so numeric fields don't double allocate
            retArray = new double[maxDoc];
          }

          docs = termsEnum.docs(null, docs, DocsEnum.FLAG_NONE);
          while (true) {
            final int docID = docs.nextDoc();
            if (docID == DocIdSetIterator.NO_MORE_DOCS) {
              break;
            }
            retArray[docID] = termval;
            if (setDocsWithField) {
              if (docsWithField == null) {
                // Lazy init
                docsWithField = new FixedBitSet(maxDoc);
              }
              docsWithField.set(docID);
            }
          }
        }
      }
      if (retArray == null) { // no values
        retArray = new double[maxDoc];
      }
>>>>>>> e1e1e2c5
      if (setDocsWithField) {
        wrapper.setDocsWithField(reader, key.field, u.docsWithField);
      }
      double[] values = valuesRef.get();
      if (values == null) {
        values = new double[reader.maxDoc()];
      }
      return new DoublesFromArray(values);
    }
  }

  public static class SortedDocValuesImpl extends SortedDocValues {
    private final PagedBytes.Reader bytes;
    private final PackedInts.Reader termOrdToBytesOffset;
    private final PackedInts.Reader docToTermOrd;
    private final int numOrd;

    public SortedDocValuesImpl(PagedBytes.Reader bytes, PackedInts.Reader termOrdToBytesOffset, PackedInts.Reader docToTermOrd, int numOrd) {
      this.bytes = bytes;
      this.docToTermOrd = docToTermOrd;
      this.termOrdToBytesOffset = termOrdToBytesOffset;
      this.numOrd = numOrd;
    }

    @Override
    public int getValueCount() {
      return numOrd;
    }

    @Override
    public int getOrd(int docID) {
      // Subtract 1, matching the 1+ord we did when
      // storing, so that missing values, which are 0 in the
      // packed ints, are returned as -1 ord:
      return (int) docToTermOrd.get(docID)-1;
    }

    @Override
    public void lookupOrd(int ord, BytesRef ret) {
      if (ord < 0) {
        throw new IllegalArgumentException("ord must be >=0 (got ord=" + ord + ")");
      }
      bytes.fill(ret, termOrdToBytesOffset.get(ord));
    }
  }

  public SortedDocValues getTermsIndex(AtomicReader reader, String field) throws IOException {
    return getTermsIndex(reader, field, PackedInts.FAST);
  }

  public SortedDocValues getTermsIndex(AtomicReader reader, String field, float acceptableOverheadRatio) throws IOException {
    SortedDocValues valuesIn = reader.getSortedDocValues(field);
    if (valuesIn != null) {
      // Not cached here by FieldCacheImpl (cached instead
      // per-thread by SegmentReader):
      return valuesIn;
    } else {
      final FieldInfo info = reader.getFieldInfos().fieldInfo(field);
      if (info != null && !info.isIndexed() && info.hasDocValues()) {
        // we don't try to build a sorted instance from numeric/binary doc
        // values because dedup can be very costly
        throw new IllegalArgumentException("Cannot get terms index for \"" + field
            + "\": it isn't indexed and doesn't have sorted doc values");
      }
      return (SortedDocValues) caches.get(SortedDocValues.class).get(reader, new CacheKey(field, acceptableOverheadRatio), false);
    }
  }

  static class SortedDocValuesCache extends Cache {
    SortedDocValuesCache(FieldCacheImpl wrapper) {
      super(wrapper);
    }

    @Override
    protected Object createValue(AtomicReader reader, CacheKey key, boolean setDocsWithField /* ignored */)
        throws IOException {

      final int maxDoc = reader.maxDoc();

      Terms terms = reader.terms(key.field);

      final float acceptableOverheadRatio = ((Float) key.custom).floatValue();

      final PagedBytes bytes = new PagedBytes(15);

      int startBytesBPV;
      int startTermsBPV;
      int startNumUniqueTerms;

      final int termCountHardLimit;
      if (maxDoc == Integer.MAX_VALUE) {
        termCountHardLimit = Integer.MAX_VALUE;
      } else {
        termCountHardLimit = maxDoc+1;
      }

      // TODO: use Uninvert?
      if (terms != null) {
        // Try for coarse estimate for number of bits; this
        // should be an underestimate most of the time, which
        // is fine -- GrowableWriter will reallocate as needed
        long numUniqueTerms = terms.size();
        if (numUniqueTerms != -1L) {
          if (numUniqueTerms > termCountHardLimit) {
            // app is misusing the API (there is more than
            // one term per doc); in this case we make best
            // effort to load what we can (see LUCENE-2142)
            numUniqueTerms = termCountHardLimit;
          }

          startBytesBPV = PackedInts.bitsRequired(numUniqueTerms*4);
          startTermsBPV = PackedInts.bitsRequired(numUniqueTerms);

          startNumUniqueTerms = (int) numUniqueTerms;
        } else {
          startBytesBPV = 1;
          startTermsBPV = 1;
          startNumUniqueTerms = 1;
        }
      } else {
        startBytesBPV = 1;
        startTermsBPV = 1;
        startNumUniqueTerms = 1;
      }

      GrowableWriter termOrdToBytesOffset = new GrowableWriter(startBytesBPV, 1+startNumUniqueTerms, acceptableOverheadRatio);
      final GrowableWriter docToTermOrd = new GrowableWriter(startTermsBPV, maxDoc, acceptableOverheadRatio);

      int termOrd = 0;

      // TODO: use Uninvert?

      if (terms != null) {
        final TermsEnum termsEnum = terms.iterator(null);
        DocsEnum docs = null;

        while(true) {
          final BytesRef term = termsEnum.next();
          if (term == null) {
            break;
          }
          if (termOrd >= termCountHardLimit) {
            break;
          }

          if (termOrd == termOrdToBytesOffset.size()) {
            // NOTE: this code only runs if the incoming
            // reader impl doesn't implement
            // size (which should be uncommon)
            termOrdToBytesOffset = termOrdToBytesOffset.resize(ArrayUtil.oversize(1+termOrd, 1));
          }
          termOrdToBytesOffset.set(termOrd, bytes.copyUsingLengthPrefix(term));
          docs = termsEnum.docs(null, docs, DocsEnum.FLAG_NONE);
          while (true) {
            final int docID = docs.nextDoc();
            if (docID == DocIdSetIterator.NO_MORE_DOCS) {
              break;
            }
            // Store 1+ ord into packed bits
            docToTermOrd.set(docID, 1+termOrd);
          }
          termOrd++;
        }

        if (termOrdToBytesOffset.size() > termOrd) {
          termOrdToBytesOffset = termOrdToBytesOffset.resize(termOrd);
        }
      }

      // maybe an int-only impl?
      return new SortedDocValuesImpl(bytes.freeze(true), termOrdToBytesOffset.getMutable(), docToTermOrd.getMutable(), termOrd);
    }
  }

  private static class BinaryDocValuesImpl extends BinaryDocValues {
    private final PagedBytes.Reader bytes;
    private final PackedInts.Reader docToOffset;

    public BinaryDocValuesImpl(PagedBytes.Reader bytes, PackedInts.Reader docToOffset) {
      this.bytes = bytes;
      this.docToOffset = docToOffset;
    }

    @Override
    public void get(int docID, BytesRef ret) {
      final int pointer = (int) docToOffset.get(docID);
      if (pointer == 0) {
        ret.bytes = MISSING;
        ret.offset = 0;
        ret.length = 0;
      } else {
        bytes.fill(ret, pointer);
      }
    }
  }

  // TODO: this if DocTermsIndex was already created, we
  // should share it...
  public BinaryDocValues getTerms(AtomicReader reader, String field) throws IOException {
    return getTerms(reader, field, PackedInts.FAST);
  }

  public BinaryDocValues getTerms(AtomicReader reader, String field, float acceptableOverheadRatio) throws IOException {
    BinaryDocValues valuesIn = reader.getBinaryDocValues(field);
    if (valuesIn == null) {
      valuesIn = reader.getSortedDocValues(field);
    }

    if (valuesIn != null) {
      // Not cached here by FieldCacheImpl (cached instead
      // per-thread by SegmentReader):
      return valuesIn;
    }

    return (BinaryDocValues) caches.get(BinaryDocValues.class).get(reader, new CacheKey(field, acceptableOverheadRatio), false);
  }

  static final class BinaryDocValuesCache extends Cache {
    BinaryDocValuesCache(FieldCacheImpl wrapper) {
      super(wrapper);
    }

    @Override
    protected Object createValue(AtomicReader reader, CacheKey key, boolean setDocsWithField /* ignored */)
        throws IOException {

      // TODO: would be nice to first check if DocTermsIndex
      // was already cached for this field and then return
      // that instead, to avoid insanity

      final int maxDoc = reader.maxDoc();
      Terms terms = reader.terms(key.field);

      final float acceptableOverheadRatio = ((Float) key.custom).floatValue();

      final int termCountHardLimit = maxDoc;

      // Holds the actual term data, expanded.
      final PagedBytes bytes = new PagedBytes(15);

      int startBPV;

      if (terms != null) {
        // Try for coarse estimate for number of bits; this
        // should be an underestimate most of the time, which
        // is fine -- GrowableWriter will reallocate as needed
        long numUniqueTerms = terms.size();
        if (numUniqueTerms != -1L) {
          if (numUniqueTerms > termCountHardLimit) {
            numUniqueTerms = termCountHardLimit;
          }
          startBPV = PackedInts.bitsRequired(numUniqueTerms*4);
        } else {
          startBPV = 1;
        }
      } else {
        startBPV = 1;
      }

      final GrowableWriter docToOffset = new GrowableWriter(startBPV, maxDoc, acceptableOverheadRatio);
      
      // pointer==0 means not set
      bytes.copyUsingLengthPrefix(new BytesRef());

      if (terms != null) {
        int termCount = 0;
        final TermsEnum termsEnum = terms.iterator(null);
        DocsEnum docs = null;
        while(true) {
          if (termCount++ == termCountHardLimit) {
            // app is misusing the API (there is more than
            // one term per doc); in this case we make best
            // effort to load what we can (see LUCENE-2142)
            break;
          }

          final BytesRef term = termsEnum.next();
          if (term == null) {
            break;
          }
          final long pointer = bytes.copyUsingLengthPrefix(term);
          docs = termsEnum.docs(null, docs, DocsEnum.FLAG_NONE);
          while (true) {
            final int docID = docs.nextDoc();
            if (docID == DocIdSetIterator.NO_MORE_DOCS) {
              break;
            }
            docToOffset.set(docID, pointer);
          }
        }
      }

      // maybe an int-only impl?
      return new BinaryDocValuesImpl(bytes.freeze(true), docToOffset.getMutable());
    }
  }

  public DocTermOrds getDocTermOrds(AtomicReader reader, String field) throws IOException {
    return (DocTermOrds) caches.get(DocTermOrds.class).get(reader, new CacheKey(field, null), false);
  }

  static final class DocTermOrdsCache extends Cache {
    DocTermOrdsCache(FieldCacheImpl wrapper) {
      super(wrapper);
    }

    @Override
    protected Object createValue(AtomicReader reader, CacheKey key, boolean setDocsWithField /* ignored */)
        throws IOException {
      // No DocValues impl yet (DocValues are single valued...):
      return new DocTermOrds(reader, key.field);
    }
  }

  private volatile PrintStream infoStream;

  public void setInfoStream(PrintStream stream) {
    infoStream = stream;
  }

  public PrintStream getInfoStream() {
    return infoStream;
  }
}
<|MERGE_RESOLUTION|>--- conflicted
+++ resolved
@@ -107,10 +107,6 @@
     return result.toArray(new CacheEntry[result.size()]);
   }
 
-<<<<<<< HEAD
-=======
-  
->>>>>>> e1e1e2c5
   // per-segment fieldcaches don't purge until the shared core closes.
   final SegmentReader.CoreClosedListener purgeCore = new SegmentReader.CoreClosedListener() {
     @Override
@@ -301,50 +297,28 @@
             setDocsWithField = false;
           }
         }
-<<<<<<< HEAD
-
-        final TermsEnum termsEnum = terms.iterator(null);
+
+        final TermsEnum termsEnum = termsEnum(terms);
 
         DocsEnum docs = null;
         FixedBitSet docsWithField = null;
-=======
-        final TermsEnum termsEnum = parser.termsEnum(terms);
-        assert termsEnum != null : "TermsEnum must not be null";
-        DocsEnum docs = null;
->>>>>>> e1e1e2c5
         while(true) {
           final BytesRef term = termsEnum.next();
           if (term == null) {
             break;
           }
-<<<<<<< HEAD
-          try {
-            visitTerm(term);
-          } catch (StopFillCacheException stop) {
-            break;
-          }
-=======
-          final byte termval = parser.parseByte(term);
->>>>>>> e1e1e2c5
+          visitTerm(term);
           docs = termsEnum.docs(null, docs, DocsEnum.FLAG_NONE);
           while (true) {
             final int docID = docs.nextDoc();
             if (docID == DocIdSetIterator.NO_MORE_DOCS) {
               break;
             }
-<<<<<<< HEAD
             visitDoc(docID);
             if (setDocsWithField) {
               if (docsWithField == null) {
                 // Lazy init
                 this.docsWithField = docsWithField = new FixedBitSet(maxDoc);
-=======
-            retArray[docID] = termval;
-            if (setDocsWithField) {
-              if (docsWithField == null) {
-                // Lazy init
-                docsWithField = new FixedBitSet(maxDoc);
->>>>>>> e1e1e2c5
               }
               docsWithField.set(docID);
             }
@@ -353,6 +327,7 @@
       }
     }
 
+    protected abstract TermsEnum termsEnum(Terms terms) throws IOException;
     protected abstract void visitTerm(BytesRef term);
     protected abstract void visitDoc(int docID);
   }
@@ -447,6 +422,11 @@
           public void visitDoc(int docID) {
             values[docID] = currentValue;
           }
+
+          @Override
+          protected TermsEnum termsEnum(Terms terms) throws IOException {
+            return parser.termsEnum(terms);
+          }
         };
 
       u.uninvert(reader, key.field, setDocsWithField);
@@ -522,45 +502,20 @@
           public void visitTerm(BytesRef term) {
             currentValue = parser.parseShort(term);
           }
-<<<<<<< HEAD
 
           @Override
           public void visitDoc(int docID) {
             values[docID] = currentValue;
           }
+          
+          @Override
+          protected TermsEnum termsEnum(Terms terms) throws IOException {
+            return parser.termsEnum(terms);
+          }
         };
 
       u.uninvert(reader, key.field, setDocsWithField);
 
-=======
-        }
-        final TermsEnum termsEnum = parser.termsEnum(terms);
-        assert termsEnum != null : "TermsEnum must not be null";
-        DocsEnum docs = null;
-        while(true) {
-          final BytesRef term = termsEnum.next();
-          if (term == null) {
-            break;
-          }
-          final short termval = parser.parseShort(term);
-          docs = termsEnum.docs(null, docs, DocsEnum.FLAG_NONE);
-          while (true) {
-            final int docID = docs.nextDoc();
-            if (docID == DocIdSetIterator.NO_MORE_DOCS) {
-              break;
-            }
-            retArray[docID] = termval;
-            if (setDocsWithField) {
-              if (docsWithField == null) {
-                // Lazy init
-                docsWithField = new FixedBitSet(maxDoc);
-              }
-              docsWithField.set(docID);
-            }
-          }
-        }
-      }
->>>>>>> e1e1e2c5
       if (setDocsWithField) {
         wrapper.setDocsWithField(reader, key.field, u.docsWithField);
       }
@@ -639,7 +594,6 @@
         }
       }
 
-<<<<<<< HEAD
       final HoldsOneThing<int[]> valuesRef = new HoldsOneThing<int[]>();
 
       Uninvert u = new Uninvert() {
@@ -663,54 +617,14 @@
           public void visitDoc(int docID) {
             values[docID] = currentValue;
           }
+          
+          @Override
+          protected TermsEnum termsEnum(Terms terms) throws IOException {
+            return parser.termsEnum(terms);
+          }
         };
 
       u.uninvert(reader, key.field, setDocsWithField);
-=======
-      Terms terms = reader.terms(field);
-      FixedBitSet docsWithField = null;
-      if (terms != null) {
-        if (setDocsWithField) {
-          final int termsDocCount = terms.getDocCount();
-          assert termsDocCount <= maxDoc;
-          if (termsDocCount == maxDoc) {
-            // Fast case: all docs have this field:
-            wrapper.setDocsWithField(reader, field, new Bits.MatchAllBits(maxDoc));
-            setDocsWithField = false;
-          }
-        }
-        final TermsEnum termsEnum = parser.termsEnum(terms);
-        assert termsEnum != null : "TermsEnum must not be null";
-        DocsEnum docs = null;
-        while(true) {
-          final BytesRef term = termsEnum.next();
-          if (term == null) {
-            break;
-          }
-          final int termval = parser.parseInt(term);
-          if (retArray == null) {
-            // late init so numeric fields don't double allocate
-            retArray = new int[maxDoc];
-          }
-
-          docs = termsEnum.docs(null, docs, DocsEnum.FLAG_NONE);
-          while (true) {
-            final int docID = docs.nextDoc();
-            if (docID == DocIdSetIterator.NO_MORE_DOCS) {
-              break;
-            }
-            retArray[docID] = termval;
-            if (setDocsWithField) {
-              if (docsWithField == null) {
-                // Lazy init
-                docsWithField = new FixedBitSet(maxDoc);
-              }
-              docsWithField.set(docID);
-            }
-          }
-        }
-      }
->>>>>>> e1e1e2c5
 
       if (setDocsWithField) {
         wrapper.setDocsWithField(reader, key.field, u.docsWithField);
@@ -854,7 +768,6 @@
         }
       }
 
-<<<<<<< HEAD
       final HoldsOneThing<float[]> valuesRef = new HoldsOneThing<float[]>();
 
       Uninvert u = new Uninvert() {
@@ -873,55 +786,15 @@
               valuesRef.set(values);
             }
           }
-=======
-      Terms terms = reader.terms(field);
-      FixedBitSet docsWithField = null;
-      if (terms != null) {
-        if (setDocsWithField) {
-          final int termsDocCount = terms.getDocCount();
-          assert termsDocCount <= maxDoc;
-          if (termsDocCount == maxDoc) {
-            // Fast case: all docs have this field:
-            wrapper.setDocsWithField(reader, field, new Bits.MatchAllBits(maxDoc));
-            setDocsWithField = false;
-          }
-        }
-        final TermsEnum termsEnum = parser.termsEnum(terms);
-        assert termsEnum != null : "TermsEnum must not be null";
-        DocsEnum docs = null;
-        while(true) {
-          final BytesRef term = termsEnum.next();
-          if (term == null) {
-            break;
-          }
-          final float termval = parser.parseFloat(term);
-          if (retArray == null) {
-            // late init so numeric fields don't double allocate
-            retArray = new float[maxDoc];
-          }
-          
-          docs = termsEnum.docs(null, docs, DocsEnum.FLAG_NONE);
-          while (true) {
-            final int docID = docs.nextDoc();
-            if (docID == DocIdSetIterator.NO_MORE_DOCS) {
-              break;
-            }
-            retArray[docID] = termval;
-            if (setDocsWithField) {
-              if (docsWithField == null) {
-                // Lazy init
-                docsWithField = new FixedBitSet(maxDoc);
-              }
-              docsWithField.set(docID);
-            }
-          }
-        }
-      }
->>>>>>> e1e1e2c5
 
           @Override
           public void visitDoc(int docID) {
             values[docID] = currentValue;
+          }
+          
+          @Override
+          protected TermsEnum termsEnum(Terms terms) throws IOException {
+            return parser.termsEnum(terms);
           }
         };
 
@@ -998,7 +871,6 @@
         }
       }
 
-<<<<<<< HEAD
       final HoldsOneThing<long[]> valuesRef = new HoldsOneThing<long[]>();
 
       Uninvert u = new Uninvert() {
@@ -1022,54 +894,14 @@
           public void visitDoc(int docID) {
             values[docID] = currentValue;
           }
+          
+          @Override
+          protected TermsEnum termsEnum(Terms terms) throws IOException {
+            return parser.termsEnum(terms);
+          }
         };
 
       u.uninvert(reader, key.field, setDocsWithField);
-=======
-      Terms terms = reader.terms(field);
-      FixedBitSet docsWithField = null;
-      if (terms != null) {
-        if (setDocsWithField) {
-          final int termsDocCount = terms.getDocCount();
-          assert termsDocCount <= maxDoc;
-          if (termsDocCount == maxDoc) {
-            // Fast case: all docs have this field:
-            wrapper.setDocsWithField(reader, field, new Bits.MatchAllBits(maxDoc));
-            setDocsWithField = false;
-          }
-        }
-        final TermsEnum termsEnum = parser.termsEnum(terms);
-        assert termsEnum != null : "TermsEnum must not be null";
-        DocsEnum docs = null;
-        while(true) {
-          final BytesRef term = termsEnum.next();
-          if (term == null) {
-            break;
-          }
-          final long termval = parser.parseLong(term);
-          if (retArray == null) {
-            // late init so numeric fields don't double allocate
-            retArray = new long[maxDoc];
-          }
-
-          docs = termsEnum.docs(null, docs, DocsEnum.FLAG_NONE);
-          while (true) {
-            final int docID = docs.nextDoc();
-            if (docID == DocIdSetIterator.NO_MORE_DOCS) {
-              break;
-            }
-            retArray[docID] = termval;
-            if (setDocsWithField) {
-              if (docsWithField == null) {
-                // Lazy init
-                docsWithField = new FixedBitSet(maxDoc);
-              }
-              docsWithField.set(docID);
-            }
-          }
-        }
-      }
->>>>>>> e1e1e2c5
 
       if (setDocsWithField) {
         wrapper.setDocsWithField(reader, key.field, u.docsWithField);
@@ -1142,7 +974,6 @@
         }
       }
 
-<<<<<<< HEAD
       final HoldsOneThing<double[]> valuesRef = new HoldsOneThing<double[]>();
 
       Uninvert u = new Uninvert() {
@@ -1166,58 +997,15 @@
           public void visitDoc(int docID) {
             values[docID] = currentValue;
           }
+          
+          @Override
+          protected TermsEnum termsEnum(Terms terms) throws IOException {
+            return parser.termsEnum(terms);
+          }
         };
 
       u.uninvert(reader, key.field, setDocsWithField);
 
-=======
-      Terms terms = reader.terms(field);
-      FixedBitSet docsWithField = null;
-      if (terms != null) {
-        if (setDocsWithField) {
-          final int termsDocCount = terms.getDocCount();
-          assert termsDocCount <= maxDoc;
-          if (termsDocCount == maxDoc) {
-            // Fast case: all docs have this field:
-            wrapper.setDocsWithField(reader, field, new Bits.MatchAllBits(maxDoc));
-            setDocsWithField = false;
-          }
-        }
-        final TermsEnum termsEnum = parser.termsEnum(terms);
-        assert termsEnum != null : "TermsEnum must not be null";
-        DocsEnum docs = null;
-        while(true) {
-          final BytesRef term = termsEnum.next();
-          if (term == null) {
-            break;
-          }
-          final double termval = parser.parseDouble(term);
-          if (retArray == null) {
-            // late init so numeric fields don't double allocate
-            retArray = new double[maxDoc];
-          }
-
-          docs = termsEnum.docs(null, docs, DocsEnum.FLAG_NONE);
-          while (true) {
-            final int docID = docs.nextDoc();
-            if (docID == DocIdSetIterator.NO_MORE_DOCS) {
-              break;
-            }
-            retArray[docID] = termval;
-            if (setDocsWithField) {
-              if (docsWithField == null) {
-                // Lazy init
-                docsWithField = new FixedBitSet(maxDoc);
-              }
-              docsWithField.set(docID);
-            }
-          }
-        }
-      }
-      if (retArray == null) { // no values
-        retArray = new double[maxDoc];
-      }
->>>>>>> e1e1e2c5
       if (setDocsWithField) {
         wrapper.setDocsWithField(reader, key.field, u.docsWithField);
       }
